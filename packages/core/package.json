{
  "name": "@sonarwatch/portfolio-core",
<<<<<<< HEAD
  "version": "0.8.64",
=======
  "version": "0.8.65",
>>>>>>> 6aa734f8
  "type": "commonjs"
}<|MERGE_RESOLUTION|>--- conflicted
+++ resolved
@@ -1,9 +1,5 @@
 {
   "name": "@sonarwatch/portfolio-core",
-<<<<<<< HEAD
-  "version": "0.8.64",
-=======
   "version": "0.8.65",
->>>>>>> 6aa734f8
   "type": "commonjs"
 }