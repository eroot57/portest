--- conflicted
+++ resolved
@@ -1,10 +1,6 @@
 {
   "name": "@sonarwatch/portfolio-plugins",
-<<<<<<< HEAD
-  "version": "0.8.60",
-=======
   "version": "0.8.62",
->>>>>>> adb60ad0
   "type": "commonjs",
   "generators": "./generators.json"
 }