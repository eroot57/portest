--- conflicted
+++ resolved
@@ -711,28 +711,25 @@
   jobs as perenaJobs,
   fetchers as perenaFetchers,
 } from './plugins/perena';
-import {
-<<<<<<< HEAD
+  platforms as fragmetricPlatforms,
+  jobs as fragmetricJobs,
+  fetchers as fragmetricFetchers,
+} from './plugins/fragmetric';
+import {
+  platforms as divvyPlatforms,
+  jobs as divvyJobs,
+  fetchers as divvyFetchers,
+} from './plugins/divvy';
+import {
+  platforms as exponentPlatforms,
+  jobs as exponentJobs,
+  fetchers as exponentFetchers,
+} from './plugins/exponent';
+import {
   platforms as ratexPlatforms,
   jobs as ratexJobs,
   fetchers as ratexFetchers,
 } from './plugins/ratex';
-=======
-  platforms as fragmetricPlatforms,
-  jobs as fragmetricJobs,
-  fetchers as fragmetricFetchers,
-} from './plugins/fragmetric';
-import {
-  platforms as divvyPlatforms,
-  jobs as divvyJobs,
-  fetchers as divvyFetchers,
-} from './plugins/divvy';
-import {
-  platforms as exponentPlatforms,
-  jobs as exponentJobs,
-  fetchers as exponentFetchers,
-} from './plugins/exponent';
->>>>>>> 2f1a9745
 
 export {
   walletTokensPlatform,
@@ -890,13 +887,10 @@
   ...gpoolPlatforms,
   ...defilandPlatforms,
   ...perenaPlatforms,
-<<<<<<< HEAD
-  ...ratexPlatforms,
-=======
   ...fragmetricPlatforms,
   ...divvyPlatforms,
   ...exponentPlatforms,
->>>>>>> 2f1a9745
+  ...ratexPlatforms,
 ];
 
 // JOBS //
@@ -1037,13 +1031,10 @@
   ...gpoolJobs,
   ...defilandJobs,
   ...perenaJobs,
-<<<<<<< HEAD
-  ...ratexJobs,
-=======
   ...fragmetricJobs,
   ...divvyJobs,
   ...exponentJobs,
->>>>>>> 2f1a9745
+  ...ratexJobs,
 ];
 
 // FETCHERS //
@@ -1185,13 +1176,10 @@
   ...gpoolFetchers,
   ...defilandFetchers,
   ...perenaFetchers,
-<<<<<<< HEAD
-  ...ratexFetchers,
-=======
   ...fragmetricFetchers,
   ...divvyFetchers,
   ...exponentFetchers,
->>>>>>> 2f1a9745
+  ...ratexFetchers,
 ];
 export const fetchersByAddressSystem = getFetchersByAddressSystem(fetchers);
 
