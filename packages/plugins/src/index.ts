--- conflicted
+++ resolved
@@ -609,27 +609,25 @@
   fetchers as elementalFetchers,
 } from './plugins/elemental';
 import {
-<<<<<<< HEAD
+  platforms as adrenaPlatforms,
+  jobs as adrenaJobs,
+  fetchers as adrenaFetchers,
+} from './plugins/adrena';
+import {
+  platforms as joulePlatforms,
+  jobs as jouleJobs,
+  fetchers as jouleFetchers,
+} from './plugins/joule';
+import {
+  platforms as mesoPlatforms,
+  jobs as mesoJobs,
+  fetchers as mesoFetchers,
+} from './plugins/meso';
+import {
   platforms as loopscalePlatforms,
   jobs as loopscaleJobs,
   fetchers as loopscaleFetchers,
 } from './plugins/loopscale';
-=======
-  platforms as adrenaPlatforms,
-  jobs as adrenaJobs,
-  fetchers as adrenaFetchers,
-} from './plugins/adrena';
-import {
-  platforms as joulePlatforms,
-  jobs as jouleJobs,
-  fetchers as jouleFetchers,
-} from './plugins/joule';
-import {
-  platforms as mesoPlatforms,
-  jobs as mesoJobs,
-  fetchers as mesoFetchers,
-} from './plugins/meso';
->>>>>>> 67ee2260
 
 export {
   walletTokensPlatform,
@@ -768,13 +766,10 @@
   ...franciumPlatforms,
   ...adrasteaPlatforms,
   ...elementalPlatforms,
-<<<<<<< HEAD
-  ...loopscalePlatforms,
-=======
   ...adrenaPlatforms,
   ...joulePlatforms,
   ...mesoPlatforms,
->>>>>>> 67ee2260
+  ...loopscalePlatforms,
 ];
 
 // JOBS //
@@ -895,13 +890,10 @@
   ...franciumJobs,
   ...adrasteaJobs,
   ...elementalJobs,
-<<<<<<< HEAD
-  ...loopscaleJobs,
-=======
   ...adrenaJobs,
   ...jouleJobs,
   ...mesoJobs,
->>>>>>> 67ee2260
+  ...loopscaleJobs,
 ];
 
 // FETCHERS //
@@ -1024,13 +1016,10 @@
   ...franciumFetchers,
   ...adrasteaFetchers,
   ...elementalFetchers,
-<<<<<<< HEAD
-  ...loopscaleFetchers,
-=======
   ...adrenaFetchers,
   ...jouleFetchers,
   ...mesoFetchers,
->>>>>>> 67ee2260
+  ...loopscaleFetchers,
 ];
 export const fetchersByAddressSystem = getFetchersByAddressSystem(fetchers);
 
