--- conflicted
+++ resolved
@@ -635,17 +635,15 @@
   fetchers as vaultkaFetchers,
 } from './plugins/vaultka';
 import {
-<<<<<<< HEAD
   platforms as loverflowPlatforms,
   jobs as loverflowJobs,
   fetchers as loverflowFetchers,
 } from './plugins/loverflow';
-=======
+import {
   platforms as zeloPlatforms,
   jobs as zeloJobs,
   fetchers as zeloFetchers,
 } from './plugins/zelo';
->>>>>>> efac5647
 
 export {
   walletTokensPlatform,
@@ -789,11 +787,8 @@
   ...mesoPlatforms,
   ...loopscalePlatforms,
   ...vaultkaPlatforms,
-<<<<<<< HEAD
   ...loverflowPlatforms,
-=======
   ...zeloPlatforms,
->>>>>>> efac5647
 ];
 
 // JOBS //
@@ -920,11 +915,8 @@
   ...mesoJobs,
   ...loopscaleJobs,
   ...vaultkaJobs,
-<<<<<<< HEAD
   ...loverflowJobs,
-=======
   ...zeloJobs,
->>>>>>> efac5647
 ];
 
 // FETCHERS //
@@ -1052,11 +1044,8 @@
   ...mesoFetchers,
   ...loopscaleFetchers,
   ...vaultkaFetchers,
-<<<<<<< HEAD
   ...loverflowFetchers,
-=======
   ...zeloFetchers,
->>>>>>> efac5647
 ];
 export const fetchersByAddressSystem = getFetchersByAddressSystem(fetchers);
 
