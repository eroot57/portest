--- conflicted
+++ resolved
@@ -9,17 +9,14 @@
   jobs as marginfiJobs,
   fetchers as marginfiFetchers,
 } from './plugins/marginfi';
-import { jobs as raydiumJobs } from './plugins/raydium';
 import {
-<<<<<<< HEAD
   jobs as solendJobs,
   fetchers as solendFetchers,
 } from './plugins/solend';
-=======
+import {
   jobs as raydiumJobs,
   fetchers as raydiumFetchers,
 } from './plugins/raydium';
->>>>>>> fd29657b
 import { jobs as thalaJobs, fetchers as thalaFetchers } from './plugins/thala';
 import { fetchers as tensorFetchers } from './plugins/tensor';
 import { jobs as fooJobs, fetchers as fooFetchers } from './plugins/foo';
@@ -45,12 +42,8 @@
   ...marinadeFetchers,
   ...solendFetchers,
   ...thalaFetchers,
-<<<<<<< HEAD
-];
-
-export const fetchersByAddressSystem = getFetchersByAddressSystem(fetchers);
-=======
   ...raydiumFetchers,
   ...tokensFetchers,
 ];
->>>>>>> fd29657b
+
+export const fetchersByAddressSystem = getFetchersByAddressSystem(fetchers);