import { Platform } from '@sonarwatch/portfolio-core';
import { Fetcher } from './Fetcher';
import { AirdropFetcher } from './AirdropFetcher';
import { Job } from './Job';
import { getFetchersByAddressSystem } from './utils/misc/getFetchersByAddressSystem';
import orphanPlatforms from './orphanPlatforms';
import {
  platforms as tokensPlatforms,
  jobs as tokensJobs,
  fetchers as tokensFetchers,
} from './plugins/tokens';
import {
  platforms as nativeStakePlatforms,
  fetchers as nativeStakeFetchers,
  jobs as nativeStakeJobs,
} from './plugins/native-stake';
import { jobs as switchboardJobs } from './plugins/switchboard';
import {
  platforms as marinadePlatforms,
  fetchers as marinadeFetchers,
} from './plugins/marinade';
import {
  platforms as marginfiPlatforms,
  jobs as marginfiJobs,
  fetchers as marginfiFetchers,
} from './plugins/marginfi';
import {
  platforms as saberPlatforms,
  jobs as saberJobs,
} from './plugins/saber';
import {
  platforms as savePlatforms,
  jobs as saveJobs,
  fetchers as saveFetchers,
} from './plugins/save';
import {
  platforms as raydiumPlatforms,
  jobs as raydiumJobs,
  fetchers as raydiumFetchers,
} from './plugins/raydium';
import {
  platforms as orcaPlatforms,
  jobs as orcaJobs,
  fetchers as orcaFetchers,
} from './plugins/orca';
import {
  platforms as meteoraPlatforms,
  jobs as meteoraJobs,
  fetchers as meteoraFetchers,
} from './plugins/meteora';
import {
  platforms as cetusPlatforms,
  jobs as cetusJobs,
  fetchers as cetusFetchers,
} from './plugins/cetus';
import {
  platforms as turbosPlatforms,
  jobs as turbosJobs,
  fetchers as turbosFetchers,
} from './plugins/turbos';
import {
  platforms as thalaPlatforms,
  jobs as thalaJobs,
  fetchers as thalaFetchers,
} from './plugins/thala';
import {
  platforms as tensorPlatforms,
  fetchers as tensorFetchers,
  tensorAirdropFetchers,
} from './plugins/tensor';
import {
  platforms as ordersPlatforms,
  fetchers as ordersFetchers,
  jobs as ordersJobs,
} from './plugins/orders';
import {
  platforms as aavePlatforms,
  fetchers as aaveFetchers,
  jobs as aaveJobs,
} from './plugins/aave';
import {
  platforms as stakingAptosPlatforms,
  fetchers as stakingAptosFetchers,
} from './plugins/staking-aptos';
import {
  platforms as morphoPlatforms,
  fetchers as morphoFetchers,
  jobs as morphoJobs,
} from './plugins/morpho';
import {
  platforms as driftPlatforms,
  jobs as driftJobs,
  fetchers as driftFetchers,
  airdropFetcher as driftAirdropFetcher,
} from './plugins/drift';
import {
  platforms as mangoPlatforms,
  jobs as mangoJobs,
  fetchers as mangoFetchers,
} from './plugins/mango';
import { jobs as topTokensJobs } from './plugins/top-tokens';
import {
  platforms as liquidityPoolsSeiPlatforms,
  jobs as liquidityPoolsSeiJobs,
  fetchers as liquidityPoolsSeiFetchers,
} from './plugins/liquiditypools-sei';
import {
  platforms as pancakeswapPlatforms,
  jobs as pancakeswapJobs,
  fetchers as pancakeswapFetchers,
} from './plugins/pancakeswap';
import {
  platforms as aftermathPlatforms,
  jobs as aftermathJobs,
  fetchers as aftermathFetchers,
} from './plugins/aftermath';
import {
  platforms as liquidswapPlatforms,
  jobs as liquidswapJobs,
} from './plugins/liquidswap';
import {
  platforms as auxexchangePlatforms,
  jobs as auxexchangeJobs,
} from './plugins/auxexchange';
import {
  jobs as makerJobs,
  platforms as makerPlatforms,
  fetchers as makerFetchers,
} from './plugins/maker';
import {
  jobs as kaminoJobs,
  fetchers as kaminoFetchers,
  platforms as kaminoPlatforms,
  airdropFetchers as kaminoAirdropFetchers,
} from './plugins/kamino';
import {
  jobs as bucketJobs,
  fetchers as bucketFetchers,
  platforms as bucketPlatforms,
} from './plugins/bucket';
import {
  jobs as naviJobs,
  fetchers as naviFetchers,
  platforms as naviPlatforms,
} from './plugins/navi';
import {
  fetchers as scallopFetchers,
  jobs as scallopJobs,
  platforms as scallopPlatforms,
} from './plugins/scallop';
import {
  fetchers as rocketpoolFetchers,
  platforms as rocketpoolPlatforms,
} from './plugins/rocket-pool';
import {
  platforms as lidoPlatforms,
  fetchers as lidoFetchers,
} from './plugins/lido';
import {
  jobs as curveJobs,
  fetchers as curveFetchers,
  platforms as curvePlatforms,
} from './plugins/curve';
import {
  jobs as compoundJobs,
  fetchers as compoundFetchers,
  platforms as compoundPlatforms,
} from './plugins/compound';
import {
  jobs as stargateJobs,
  fetchers as stargateFetchers,
  platforms as stargatePlatforms,
} from './plugins/stargate';
import {
  platforms as staderPlatforms,
  jobs as staderJobs,
  fetchers as staderFetchers,
} from './plugins/stader';
import {
  platforms as uniswapPlatforms,
  jobs as uniswapJobs,
  fetchers as uniswapFetchers,
} from './plugins/uniswap';
import {
  jobs as uniswapV2Jobs,
  fetchers as uniswapV2Fetchers,
} from './plugins/uniswap-v2';
import {
  platforms as balancerPlatforms,
  jobs as balancerJobs,
  fetchers as balancerFetchers,
} from './plugins/balancer';
import {
  platforms as paraswapPlatforms,
  jobs as paraswapJobs,
  fetchers as paraswapFetchers,
} from './plugins/paraswap';
import {
  platforms as hawksightPlatforms,
  fetchers as hawksightFetchers,
} from './plugins/hawksight';
import {
  platforms as realmsPlatforms,
  jobs as realmsJobs,
  fetchers as realmsFetchers,
} from './plugins/daos';
import {
  platforms as maplePlatforms,
  jobs as mapleJobs,
  fetchers as mapleFetchers,
} from './plugins/maple';
import {
  platforms as luloPlatforms,
  jobs as luloJobs,
  fetchers as luloFetchers,
} from './plugins/lulo';
import {
  platforms as fluxbeamPlatforms,
  jobs as fluxbeamJobs,
  fetchers as fluxbeamFetchers,
} from './plugins/fluxbeam';
import {
  platforms as jupiterPlatforms,
  jobs as jupiterJobs,
  fetchers as jupiterFetchers,
  airdropFetchers as jupiterAirdropFetchers,
} from './plugins/jupiter';
import {
  platforms as zetaPlatforms,
  jobs as zetaJobs,
  fetchers as zetaFetchers,
  airdropFetcher as zetaAirdropFetcher,
} from './plugins/zeta';
import {
  platforms as venusPlatforms,
  jobs as venusJobs,
  fetchers as venusFetchers,
} from './plugins/venus';
import {
  platforms as sushiswapPlatforms,
  jobs as sushiswapJobs,
  fetchers as sushiswapFetchers,
} from './plugins/sushiswap';
import {
  platforms as yearnPlatforms,
  jobs as yearnJobs,
  fetchers as yearnFetchers,
} from './plugins/yearn';
import {
  platforms as atrixPlatforms,
  jobs as atrixJobs,
  fetchers as atrixFetchers,
} from './plugins/atrix';
import {
  platforms as zeroOnePlatforms,
  jobs as zeroOneJobs,
  fetchers as zeroOneFetchers,
} from './plugins/01';
import {
  platforms as gooseFXPlatforms,
  jobs as gooseFXJobs,
  fetchers as gooseFXFetchers,
} from './plugins/goosefx';
import {
  platforms as rainPlatforms,
  jobs as rainJobs,
  fetchers as rainFetchers,
} from './plugins/rain';
import {
  platforms as lifinityPlatforms,
  jobs as lifinityJobs,
  fetchers as lifinityFetchers,
} from './plugins/lifinity';
import {
  platforms as portPlatforms,
  jobs as portJobs,
  fetchers as portFetchers,
} from './plugins/port';
import {
  platforms as instadappPlatforms,
  jobs as instadappJobs,
  fetchers as instadappFetchers,
} from './plugins/instadapp';
import {
  platforms as streamflowPlatforms,
  jobs as streamflowJobs,
  fetchers as streamflowFetchers,
  airdropFetchers as streamFlowAirdropFetchers,
} from './plugins/streamflow';
import {
  platforms as benqiPlatforms,
  jobs as benqiJobs,
  fetchers as benqiFetchers,
} from './plugins/benqi';
import {
  platforms as parclPlatforms,
  jobs as parclJobs,
  fetchers as parclFetchers,
  airdropFetcher as parclAirdropFetcher,
} from './plugins/parcl';
import {
  platforms as pythPlatforms,
  jobs as pythJobs,
  fetchers as pythFetchers,
} from './plugins/pyth';
import {
  platforms as driftMMPlatforms,
  jobs as driftMMJobs,
  fetchers as driftMMFetchers,
} from './plugins/drift-market-maker-vault';
import {
  platforms as ariesPlatforms,
  jobs as ariesJobs,
  fetchers as ariesFetchers,
} from './plugins/aries';
import {
  platforms as flashPlatforms,
  jobs as flashJobs,
  fetchers as flashFetchers,
} from './plugins/flash';
import {
  platforms as bonkrewardsPlatforms,
  jobs as bonkrewardsJobs,
  fetchers as bonkrewardsFetchers,
} from './plugins/bonkrewards';
import {
  platforms as accessprotocolPlatforms,
  jobs as accessprotocolJobs,
  fetchers as accessprotocolFetchers,
} from './plugins/accessprotocol';
import {
  platforms as aptinPlatforms,
  jobs as aptinJobs,
  fetchers as aptinFetchers,
} from './plugins/aptin';
import {
  platforms as bsktPlatforms,
  jobs as bsktJobs,
  fetchers as bsktFetchers,
} from './plugins/bskt';
import {
  platforms as genesysgoPlatforms,
  jobs as genesysgoJobs,
  fetchers as genesysgoFetchers,
} from './plugins/genesysgo';
import {
  platforms as auroryPlatforms,
  jobs as auroryJobs,
  fetchers as auroryFetchers,
} from './plugins/aurory';
import {
  platforms as xStakingSolanaPlatforms,
  jobs as xStakingSolanaJobs,
  fetchers as xStakingSolanaFetchers,
} from './plugins/x-staking-solana';
import {
  platforms as splStakingPlatforms,
  jobs as splStakingJobs,
  fetchers as splStakingFetchers,
} from './plugins/armada-staking';
import {
  platforms as abexPlatforms,
  jobs as abexJobs,
  fetchers as abexFetchers,
} from './plugins/abex';
import {
  platforms as kaiPlatforms,
  jobs as kaiJobs,
  fetchers as kaiFetchers,
} from './plugins/kai';
import {
  platforms as suilendPlatforms,
  jobs as suilendJobs,
  fetchers as suilendFetchers,
  airdropFetcher as suilendAirdropFetcher,
} from './plugins/suilend';
import {
  platforms as symmetryPlatforms,
  jobs as symmetryJobs,
  fetchers as symmetryFetchers,
} from './plugins/symmetry';
import {
  platforms as staratlasPlatforms,
  jobs as staratlasJobs,
  fetchers as staratlasFetchers,
} from './plugins/staratlas';
import {
  platforms as tulipPlatforms,
  jobs as tulipJobs,
  fetchers as tulipFetchers,
} from './plugins/tulip';
import {
  platforms as phoenixPlatforms,
  jobs as phoenixJobs,
  fetchers as phoenixFetchers,
} from './plugins/phoenix';
import {
  platforms as uxdPlatforms,
  jobs as uxdJobs,
  fetchers as uxdFetchers,
} from './plugins/uxd';
import {
  platforms as wormholePlatforms,
  jobs as wormholeJobs,
  fetchers as wormholeFetchers,
} from './plugins/wormhole';
import {
  platforms as banxPlatforms,
  jobs as banxJobs,
  fetchers as banxFetchers,
} from './plugins/banx';
import {
  platforms as nosanaPlatforms,
  jobs as nosanaJobs,
  fetchers as nosanaFetchers,
} from './plugins/nosana';
import {
  platforms as jitoPlatforms,
  jobs as jitoJobs,
  fetchers as jitoFetchers,
} from './plugins/jito';
import {
  platforms as magicedenPlatforms,
  jobs as magicedenJobs,
  fetchers as magicedenFetchers,
  airdropFetcher as magicedenAirdropFetcher,
} from './plugins/magiceden';
import {
  platforms as clonePlatforms,
  jobs as cloneJobs,
  fetchers as cloneFetchers,
} from './plugins/clone';
import {
  platforms as sandglassPlatforms,
  jobs as sandglassJobs,
  fetchers as sandglassFetchers,
} from './plugins/sandglass';
import {
  platforms as kriyaPlatforms,
  jobs as kriyaJobs,
  fetchers as kriyaFetchers,
} from './plugins/kriya';
import {
  platforms as haedalPlatforms,
  jobs as haedalJobs,
  fetchers as haedalFetchers,
} from './plugins/haedal';
import {
  platforms as flowxPlatforms,
  jobs as flowxJobs,
  fetchers as flowxFetchers,
} from './plugins/flowx';
import {
  platforms as typusPlatforms,
  jobs as typusJobs,
  fetchers as typusFetchers,
} from './plugins/typus';
import {
  jobs as moleJobs,
  fetchers as moleFetchers,
  platforms as molePlatforms,
} from './plugins/mole';
import {
  jobs as bonfidaJobs,
  fetchers as bonfidaFetchers,
  platforms as bonfidaPlatforms,
} from './plugins/bonfida';
import {
  jobs as cropperJobs,
  fetchers as cropperFetchers,
  platforms as cropperPlatforms,
} from './plugins/cropper';
import {
  jobs as hedgehogJobs,
  fetchers as hedgehogFetchers,
  platforms as hedgehogPlatforms,
} from './plugins/hedgehog';
import {
  jobs as whalesmarketJobs,
  fetchers as whalesmarketFetchers,
  platforms as whalesmarketPlatforms,
} from './plugins/whalesmarket';
import {
  jobs as futarchyJobs,
  fetchers as futarchyFetchers,
  platforms as futarchyPlatforms,
} from './plugins/futarchy';
import {
  platforms as elixirPlatforms,
  jobs as elixirJobs,
  fetchers as elixirFetchers,
} from './plugins/elixir';
import {
  platforms as moonwalkPlatforms,
  jobs as moonwalkJobs,
  fetchers as moonwalkFetchers,
} from './plugins/moonwalk';
import {
  jobs as bluefinJobs,
  fetchers as bluefinFetchers,
  platforms as bluefinPlatforms,
  airdropFetcher as bluefinAirdropFetcher,
} from './plugins/bluefin';
import {
  platforms as citrusPlatforms,
  jobs as citrusJobs,
  fetchers as citrusFetchers,
} from './plugins/citrus';
import {
  platforms as sharkyPlatforms,
  jobs as sharkyJobs,
  fetchers as sharkyFetchers,
} from './plugins/sharky';
import {
  platforms as sanctumPlatforms,
  jobs as sanctumJobs,
  fetchers as sanctumFetchers,
  airdropFetchers as sanctumAirdropFetchers,
} from './plugins/sanctum';
import {
  platforms as allbridgePlatforms,
  jobs as allbridgeJobs,
  fetchers as allbridgeFetchers,
} from './plugins/allbridge';
import {
  platforms as famousfoxfederationPlatforms,
  jobs as famousfoxfederationJobs,
  fetchers as famousfoxfederationFetchers,
} from './plugins/famousfoxfederation';
import {
  platforms as nxfinancePlatforms,
  jobs as nxfinanceJobs,
  fetchers as nxfinanceFetchers,
} from './plugins/nxfinance';
import {
  platforms as echelonPlatforms,
  jobs as echelonJobs,
  fetchers as echelonFetchers,
} from './plugins/echelon';
import {
  platforms as solayerPlatforms,
  jobs as solayerJobs,
  fetchers as solayerFetchers,
} from './plugins/solayer';
import {
  platforms as picassoPlatforms,
  jobs as picassoJobs,
  fetchers as picassoFetchers,
} from './plugins/picasso';
import {
  platforms as quarryPlatforms,
  jobs as quarryJobs,
  fetchers as quarryFetchers,
} from './plugins/quarry';
import {
  platforms as thevaultPlatforms,
  jobs as thevaultJobs,
  fetchers as thevaultFetchers,
} from './plugins/thevault';
import {
  platforms as deepbookPlatforms,
  jobs as deepbookJobs,
  fetchers as deepbookFetchers,
  airdropFetcher as deepbookAirdropFetcher,
} from './plugins/deepbook';
import {
  platforms as suinsPlatforms,
  jobs as suinsJobs,
  fetchers as suinsFetchers,
  airdropFetcher as suinsAirdropFetcher,
} from './plugins/suins';
import {
  platforms as debridgePlatforms,
  jobs as debridgeJobs,
  fetchers as debridgeFetchers,
  airdropFetchers as debridgeAirdropFetchers,
} from './plugins/debridge';
import {
  platforms as alphafiPlatforms,
  jobs as alphafiJobs,
  fetchers as alphafiFetchers,
} from './plugins/alphafi';
import {
  platforms as jewelPlatforms,
  jobs as jewelJobs,
  fetchers as jewelFetchers,
} from './plugins/jewel';
import {
  platforms as tradeportPlatforms,
  jobs as tradeportJobs,
  fetchers as tradeportFetchers,
} from './plugins/tradeport';
import {
  platforms as bluemovePlatforms,
  jobs as bluemoveJobs,
  fetchers as bluemoveFetchers,
} from './plugins/bluemove';
import {
  platforms as stabblePlatforms,
  jobs as stabbleJobs,
  fetchers as stabbleFetchers,
} from './plugins/stabble';
import {
  platforms as franciumPlatforms,
  jobs as franciumJobs,
  fetchers as franciumFetchers,
} from './plugins/francium';
import {
  platforms as adrasteaPlatforms,
  jobs as adrasteaJobs,
  fetchers as adrasteaFetchers,
} from './plugins/adrastea';
import {
  platforms as elementalPlatforms,
  jobs as elementalJobs,
  fetchers as elementalFetchers,
} from './plugins/elemental';
import {
  platforms as adrenaPlatforms,
  jobs as adrenaJobs,
  fetchers as adrenaFetchers,
} from './plugins/adrena';
import {
  platforms as joulePlatforms,
  jobs as jouleJobs,
  fetchers as jouleFetchers,
} from './plugins/joule';
import {
  platforms as mesoPlatforms,
  jobs as mesoJobs,
  fetchers as mesoFetchers,
} from './plugins/meso';
import {
  platforms as loopscalePlatforms,
  jobs as loopscaleJobs,
  fetchers as loopscaleFetchers,
} from './plugins/loopscale';
import {
  platforms as vaultkaPlatforms,
  jobs as vaultkaJobs,
  fetchers as vaultkaFetchers,
} from './plugins/vaultka';
import {
  platforms as zeloPlatforms,
  jobs as zeloJobs,
  fetchers as zeloFetchers,
} from './plugins/zelo';
import {
  platforms as hxroPlatforms,
  jobs as hxroJobs,
  fetchers as hxroFetchers,
} from './plugins/hxro';
import {
  platforms as spdrPlatforms,
  jobs as spdrJobs,
  fetchers as spdrFetchers,
} from './plugins/spdr';
import {
  platforms as grassPlatforms,
  jobs as grassJobs,
  fetchers as grassFetchers,
  airdropFetcher as grassAirdropFetcher,
} from './plugins/grass';
import {
  platforms as autothorPlatforms,
  jobs as autothorJobs,
  fetchers as autothorFetchers,
} from './plugins/cyberfrogs';
import {
  platforms as metaplexPlatforms,
  jobs as metaplexJobs,
  fetchers as metaplexFetchers,
} from './plugins/metaplex';
import {
  platforms as ensofiPlatforms,
  jobs as ensofiJobs,
  fetchers as ensofiFetchers,
} from './plugins/ensofi';
import {
  platforms as coinmarketcapPlatforms,
  jobs as coinmarketcapJobs,
  fetchers as coinmarketcapFetchers,
} from './plugins/coinmarketcap';
import {
  platforms as doubleupPlatforms,
  jobs as doubleupJobs,
  fetchers as doubleupFetchers,
} from './plugins/doubleup';
import {
  platforms as photofinishPlatforms,
  jobs as photofinishJobs,
  fetchers as photofinishFetchers,
} from './plugins/photofinish';
import {
  platforms as pudgypenguinsPlatforms,
  jobs as pudgypenguinsJobs,
  fetchers as pudgypenguinsFetchers,
} from './plugins/pudgypenguins';
import {
  platforms as gpoolPlatforms,
  jobs as gpoolJobs,
  fetchers as gpoolFetchers,
} from './plugins/gpool';
import {
  platforms as defilandPlatforms,
  jobs as defilandJobs,
  fetchers as defilandFetchers,
} from './plugins/defiland';
import {
  platforms as perenaPlatforms,
  jobs as perenaJobs,
  fetchers as perenaFetchers,
} from './plugins/perena';
import {
  platforms as fragmetricPlatforms,
  jobs as fragmetricJobs,
  fetchers as fragmetricFetchers,
} from './plugins/fragmetric';
import {
  platforms as divvyPlatforms,
  jobs as divvyJobs,
  fetchers as divvyFetchers,
} from './plugins/divvy';
import {
  platforms as exponentPlatforms,
  jobs as exponentJobs,
  fetchers as exponentFetchers,
} from './plugins/exponent';
import {
  platforms as ratexPlatforms,
  jobs as ratexJobs,
  fetchers as ratexFetchers,
} from './plugins/ratex';
import {
  platforms as defitunaPlatforms,
  jobs as defitunaJobs,
  fetchers as defitunaFetchers,
} from './plugins/defituna';
import {
  platforms as iloopPlatforms,
  jobs as iloopJobs,
  fetchers as iloopFetchers,
} from './plugins/iloop';
import {
  platforms as sonicPlatforms,
  jobs as sonicJobs,
  fetchers as sonicFetchers,
  airdropFetcher as sonicAirdropFetcher,
} from './plugins/sonic';
import {
<<<<<<< HEAD
  platforms as basktPlatforms,
  jobs as basktJobs,
  fetchers as basktFetchers,
} from './plugins/baskt';
=======
  platforms as plutoPlatforms,
  jobs as plutoJobs,
  fetchers as plutoFetchers,
} from './plugins/pluto';
import {
  platforms as layer3Platforms,
  jobs as layer3Jobs,
  fetchers as layer3Fetchers,
} from './plugins/layer3';
import {
  platforms as puffcoinPlatforms,
  jobs as puffcoinJobs,
  fetchers as puffcoinFetchers,
} from './plugins/puffcoin';
import {
  platforms as triadPlatforms,
  jobs as triadJobs,
  fetchers as triadFetchers,
} from './plugins/triad';
>>>>>>> 6d3e897d
import { jobs as coingeckoJobs } from './plugins/coingecko';

export {
  walletTokensPlatform,
  walletNftsPlatform,
} from './plugins/tokens/constants';
export { getFetchersByAddressSystem } from './utils/misc/getFetchersByAddressSystem';

export * from './Cache';
export * from './Fetcher';
export * from './AirdropFetcher';
export * from './Job';
export * from './utils/name-service';
export * from './utils/blank';
export { getLlamaProtocolsJob } from './plugins/llama-protocols';

// PLATFORMS //
export const platforms: Platform[] = [
  ...orphanPlatforms,
  ...aavePlatforms,
  ...orcaPlatforms,
  ...cetusPlatforms,
  ...driftPlatforms,
  ...auxexchangePlatforms,
  ...liquidityPoolsSeiPlatforms,
  ...liquidswapPlatforms,
  ...aftermathPlatforms,
  ...pancakeswapPlatforms,
  ...tokensPlatforms,
  ...nativeStakePlatforms,
  ...marinadePlatforms,
  ...saberPlatforms,
  ...savePlatforms,
  ...marginfiPlatforms,
  ...raydiumPlatforms,
  ...meteoraPlatforms,
  ...turbosPlatforms,
  ...thalaPlatforms,
  ...tensorPlatforms,
  ...ordersPlatforms,
  ...stakingAptosPlatforms,
  ...morphoPlatforms,
  ...mangoPlatforms,
  ...kaminoPlatforms,
  ...bucketPlatforms,
  ...naviPlatforms,
  ...scallopPlatforms,
  ...makerPlatforms,
  ...rocketpoolPlatforms,
  ...lidoPlatforms,
  ...curvePlatforms,
  ...compoundPlatforms,
  ...stargatePlatforms,
  ...staderPlatforms,
  ...uniswapPlatforms,
  ...balancerPlatforms,
  ...paraswapPlatforms,
  ...hawksightPlatforms,
  ...realmsPlatforms,
  ...maplePlatforms,
  ...luloPlatforms,
  ...fluxbeamPlatforms,
  ...zetaPlatforms,
  ...venusPlatforms,
  ...sushiswapPlatforms,
  ...yearnPlatforms,
  ...atrixPlatforms,
  ...zeroOnePlatforms,
  ...gooseFXPlatforms,
  ...rainPlatforms,
  ...lifinityPlatforms,
  ...portPlatforms,
  ...instadappPlatforms,
  ...streamflowPlatforms,
  ...benqiPlatforms,
  ...parclPlatforms,
  ...pythPlatforms,
  ...jupiterPlatforms,
  ...driftMMPlatforms,
  ...ariesPlatforms,
  ...flashPlatforms,
  ...bonkrewardsPlatforms,
  ...accessprotocolPlatforms,
  ...aptinPlatforms,
  ...bsktPlatforms,
  ...genesysgoPlatforms,
  ...auroryPlatforms,
  ...xStakingSolanaPlatforms,
  ...splStakingPlatforms,
  ...abexPlatforms,
  ...kaiPlatforms,
  ...suilendPlatforms,
  ...symmetryPlatforms,
  ...staratlasPlatforms,
  ...tulipPlatforms,
  ...phoenixPlatforms,
  ...uxdPlatforms,
  ...wormholePlatforms,
  ...banxPlatforms,
  ...nosanaPlatforms,
  ...jitoPlatforms,
  ...magicedenPlatforms,
  ...flowxPlatforms,
  ...clonePlatforms,
  ...sandglassPlatforms,
  ...kriyaPlatforms,
  ...haedalPlatforms,
  ...typusPlatforms,
  ...molePlatforms,
  ...bonfidaPlatforms,
  ...cropperPlatforms,
  ...hedgehogPlatforms,
  ...whalesmarketPlatforms,
  ...futarchyPlatforms,
  ...elixirPlatforms,
  ...moonwalkPlatforms,
  ...bluefinPlatforms,
  ...citrusPlatforms,
  ...sharkyPlatforms,
  ...sanctumPlatforms,
  ...allbridgePlatforms,
  ...famousfoxfederationPlatforms,
  ...nxfinancePlatforms,
  ...echelonPlatforms,
  ...solayerPlatforms,
  ...picassoPlatforms,
  ...quarryPlatforms,
  ...thevaultPlatforms,
  ...deepbookPlatforms,
  ...suinsPlatforms,
  ...debridgePlatforms,
  ...alphafiPlatforms,
  ...jewelPlatforms,
  ...tradeportPlatforms,
  ...bluemovePlatforms,
  ...stabblePlatforms,
  ...franciumPlatforms,
  ...adrasteaPlatforms,
  ...elementalPlatforms,
  ...adrenaPlatforms,
  ...joulePlatforms,
  ...mesoPlatforms,
  ...loopscalePlatforms,
  ...vaultkaPlatforms,
  ...zeloPlatforms,
  ...hxroPlatforms,
  ...spdrPlatforms,
  ...grassPlatforms,
  ...autothorPlatforms,
  ...metaplexPlatforms,
  ...ensofiPlatforms,
  ...coinmarketcapPlatforms,
  ...doubleupPlatforms,
  ...photofinishPlatforms,
  ...pudgypenguinsPlatforms,
  ...gpoolPlatforms,
  ...defilandPlatforms,
  ...perenaPlatforms,
  ...fragmetricPlatforms,
  ...divvyPlatforms,
  ...exponentPlatforms,
  ...ratexPlatforms,
  ...defitunaPlatforms,
  ...iloopPlatforms,
  ...sonicPlatforms,
<<<<<<< HEAD
  ...basktPlatforms,
=======
  ...plutoPlatforms,
  ...layer3Platforms,
  ...puffcoinPlatforms,
  ...triadPlatforms,
>>>>>>> 6d3e897d
];

// JOBS //
export const jobs: Job[] = [
  ...tokensJobs,
  ...nativeStakeJobs,
  ...thalaJobs,
  ...marginfiJobs,
  ...raydiumJobs,
  ...saveJobs,
  ...meteoraJobs,
  ...orcaJobs,
  ...driftJobs,
  ...mangoJobs,
  ...cetusJobs,
  ...turbosJobs,
  ...topTokensJobs,
  ...pancakeswapJobs,
  ...auxexchangeJobs,
  ...saberJobs,
  ...aaveJobs,
  ...ordersJobs,
  ...morphoJobs,
  ...makerJobs,
  ...liquidityPoolsSeiJobs,
  ...aftermathJobs,
  ...liquidswapJobs,
  ...kaminoJobs,
  ...bucketJobs,
  ...naviJobs,
  ...scallopJobs,
  ...curveJobs,
  ...compoundJobs,
  ...stargateJobs,
  ...staderJobs,
  ...uniswapV2Jobs,
  ...uniswapJobs,
  ...balancerJobs,
  ...paraswapJobs,
  ...realmsJobs,
  ...mapleJobs,
  ...luloJobs,
  ...fluxbeamJobs,
  ...jupiterJobs,
  ...zetaJobs,
  ...venusJobs,
  ...sushiswapJobs,
  ...yearnJobs,
  ...atrixJobs,
  ...zeroOneJobs,
  ...gooseFXJobs,
  ...rainJobs,
  ...lifinityJobs,
  ...portJobs,
  ...instadappJobs,
  ...streamflowJobs,
  ...benqiJobs,
  ...parclJobs,
  ...pythJobs,
  ...driftMMJobs,
  ...ariesJobs,
  ...flashJobs,
  ...bonkrewardsJobs,
  ...accessprotocolJobs,
  ...aptinJobs,
  ...bsktJobs,
  ...genesysgoJobs,
  ...auroryJobs,
  ...xStakingSolanaJobs,
  ...splStakingJobs,
  ...abexJobs,
  ...kaiJobs,
  ...suilendJobs,
  ...symmetryJobs,
  ...staratlasJobs,
  ...tulipJobs,
  ...phoenixJobs,
  ...uxdJobs,
  ...wormholeJobs,
  ...banxJobs,
  ...nosanaJobs,
  ...jitoJobs,
  ...magicedenJobs,
  ...cloneJobs,
  ...switchboardJobs,
  ...sandglassJobs,
  ...kriyaJobs,
  ...haedalJobs,
  ...typusJobs,
  ...flowxJobs,
  ...moleJobs,
  ...bonfidaJobs,
  ...cropperJobs,
  ...hedgehogJobs,
  ...whalesmarketJobs,
  ...futarchyJobs,
  ...elixirJobs,
  ...moonwalkJobs,
  ...bluefinJobs,
  ...citrusJobs,
  ...sharkyJobs,
  ...sanctumJobs,
  ...allbridgeJobs,
  ...famousfoxfederationJobs,
  ...nxfinanceJobs,
  ...echelonJobs,
  ...solayerJobs,
  ...picassoJobs,
  ...quarryJobs,
  ...thevaultJobs,
  ...deepbookJobs,
  ...suinsJobs,
  ...debridgeJobs,
  ...alphafiJobs,
  ...jewelJobs,
  ...tradeportJobs,
  ...bluemoveJobs,
  ...stabbleJobs,
  ...franciumJobs,
  ...adrasteaJobs,
  ...elementalJobs,
  ...adrenaJobs,
  ...jouleJobs,
  ...mesoJobs,
  ...loopscaleJobs,
  ...vaultkaJobs,
  ...zeloJobs,
  ...hxroJobs,
  ...spdrJobs,
  ...grassJobs,
  ...autothorJobs,
  ...metaplexJobs,
  ...ensofiJobs,
  ...coinmarketcapJobs,
  ...doubleupJobs,
  ...photofinishJobs,
  ...pudgypenguinsJobs,
  ...gpoolJobs,
  ...defilandJobs,
  ...perenaJobs,
  ...fragmetricJobs,
  ...divvyJobs,
  ...exponentJobs,
  ...ratexJobs,
  ...defitunaJobs,
  ...iloopJobs,
  ...sonicJobs,
  ...basktJobs,
  ...coingeckoJobs,
  ...plutoJobs,
  ...layer3Jobs,
  ...puffcoinJobs,
  ...triadJobs,
];

// FETCHERS //
export const fetchers: Fetcher[] = [
  ...tokensFetchers,
  ...nativeStakeFetchers,
  ...tensorFetchers,
  ...marginfiFetchers,
  ...marinadeFetchers,
  ...saveFetchers,
  ...thalaFetchers,
  ...raydiumFetchers,
  ...orcaFetchers,
  ...driftFetchers,
  ...mangoFetchers,
  ...kaminoFetchers,
  ...cetusFetchers,
  ...turbosFetchers,
  ...stakingAptosFetchers,
  ...pancakeswapFetchers,
  ...aftermathFetchers,
  ...aaveFetchers,
  ...ordersFetchers,
  ...morphoFetchers,
  ...liquidityPoolsSeiFetchers,
  ...bucketFetchers,
  ...naviFetchers,
  ...scallopFetchers,
  ...rocketpoolFetchers,
  ...curveFetchers,
  ...stargateFetchers,
  ...makerFetchers,
  ...compoundFetchers,
  ...lidoFetchers,
  ...staderFetchers,
  ...uniswapV2Fetchers,
  ...uniswapFetchers,
  ...balancerFetchers,
  ...paraswapFetchers,
  ...hawksightFetchers,
  ...realmsFetchers,
  ...mapleFetchers,
  ...luloFetchers,
  ...fluxbeamFetchers,
  ...jupiterFetchers,
  ...zetaFetchers,
  ...venusFetchers,
  ...sushiswapFetchers,
  ...yearnFetchers,
  ...atrixFetchers,
  ...zeroOneFetchers,
  ...gooseFXFetchers,
  ...rainFetchers,
  ...lifinityFetchers,
  ...portFetchers,
  ...instadappFetchers,
  ...meteoraFetchers,
  ...streamflowFetchers,
  ...benqiFetchers,
  ...parclFetchers,
  ...pythFetchers,
  ...driftMMFetchers,
  ...ariesFetchers,
  ...flashFetchers,
  ...bonkrewardsFetchers,
  ...accessprotocolFetchers,
  ...aptinFetchers,
  ...bsktFetchers,
  ...genesysgoFetchers,
  ...auroryFetchers,
  ...xStakingSolanaFetchers,
  ...splStakingFetchers,
  ...abexFetchers,
  ...kaiFetchers,
  ...suilendFetchers,
  ...symmetryFetchers,
  ...staratlasFetchers,
  ...tulipFetchers,
  ...phoenixFetchers,
  ...uxdFetchers,
  ...wormholeFetchers,
  ...banxFetchers,
  ...nosanaFetchers,
  ...jitoFetchers,
  ...magicedenFetchers,
  ...cloneFetchers,
  ...sandglassFetchers,
  ...kriyaFetchers,
  ...haedalFetchers,
  ...typusFetchers,
  ...flowxFetchers,
  ...moleFetchers,
  ...bonfidaFetchers,
  ...cropperFetchers,
  ...hedgehogFetchers,
  ...whalesmarketFetchers,
  ...futarchyFetchers,
  ...elixirFetchers,
  ...moonwalkFetchers,
  ...bluefinFetchers,
  ...citrusFetchers,
  ...sharkyFetchers,
  ...sanctumFetchers,
  ...allbridgeFetchers,
  ...famousfoxfederationFetchers,
  ...nxfinanceFetchers,
  ...echelonFetchers,
  ...solayerFetchers,
  ...picassoFetchers,
  ...quarryFetchers,
  ...thevaultFetchers,
  ...deepbookFetchers,
  ...suinsFetchers,
  ...debridgeFetchers,
  ...alphafiFetchers,
  ...jewelFetchers,
  ...tradeportFetchers,
  ...bluemoveFetchers,
  ...stabbleFetchers,
  ...franciumFetchers,
  ...adrasteaFetchers,
  ...elementalFetchers,
  ...adrenaFetchers,
  ...jouleFetchers,
  ...mesoFetchers,
  ...loopscaleFetchers,
  ...vaultkaFetchers,
  ...zeloFetchers,
  ...hxroFetchers,
  ...spdrFetchers,
  ...grassFetchers,
  ...autothorFetchers,
  ...metaplexFetchers,
  ...ensofiFetchers,
  ...coinmarketcapFetchers,
  ...doubleupFetchers,
  ...photofinishFetchers,
  ...pudgypenguinsFetchers,
  ...gpoolFetchers,
  ...defilandFetchers,
  ...perenaFetchers,
  ...fragmetricFetchers,
  ...divvyFetchers,
  ...exponentFetchers,
  ...ratexFetchers,
  ...defitunaFetchers,
  ...iloopFetchers,
  ...sonicFetchers,
<<<<<<< HEAD
  ...basktFetchers,
=======
  ...plutoFetchers,
  ...layer3Fetchers,
  ...puffcoinFetchers,
  ...triadFetchers,
>>>>>>> 6d3e897d
];
export const fetchersByAddressSystem = getFetchersByAddressSystem(fetchers);

export const airdropFetchers: AirdropFetcher[] = [
  ...jupiterAirdropFetchers,
  ...kaminoAirdropFetchers,
  ...sanctumAirdropFetchers,
  driftAirdropFetcher,
  parclAirdropFetcher,
  deepbookAirdropFetcher,
  suinsAirdropFetcher,
  ...debridgeAirdropFetchers,
  suilendAirdropFetcher,
  bluefinAirdropFetcher,
  grassAirdropFetcher,
  ...streamFlowAirdropFetchers,
  magicedenAirdropFetcher,
  // pudgypenguinsAirdropFetcher,
  zetaAirdropFetcher,
  ...tensorAirdropFetchers,
  sonicAirdropFetcher,
];
export const airdropFetchersByAddressSystem =
  getFetchersByAddressSystem(airdropFetchers);<|MERGE_RESOLUTION|>--- conflicted
+++ resolved
@@ -748,32 +748,30 @@
   airdropFetcher as sonicAirdropFetcher,
 } from './plugins/sonic';
 import {
-<<<<<<< HEAD
+  platforms as plutoPlatforms,
+  jobs as plutoJobs,
+  fetchers as plutoFetchers,
+} from './plugins/pluto';
+import {
+  platforms as layer3Platforms,
+  jobs as layer3Jobs,
+  fetchers as layer3Fetchers,
+} from './plugins/layer3';
+import {
+  platforms as puffcoinPlatforms,
+  jobs as puffcoinJobs,
+  fetchers as puffcoinFetchers,
+} from './plugins/puffcoin';
+import {
+  platforms as triadPlatforms,
+  jobs as triadJobs,
+  fetchers as triadFetchers,
+} from './plugins/triad';
+import {
   platforms as basktPlatforms,
   jobs as basktJobs,
   fetchers as basktFetchers,
 } from './plugins/baskt';
-=======
-  platforms as plutoPlatforms,
-  jobs as plutoJobs,
-  fetchers as plutoFetchers,
-} from './plugins/pluto';
-import {
-  platforms as layer3Platforms,
-  jobs as layer3Jobs,
-  fetchers as layer3Fetchers,
-} from './plugins/layer3';
-import {
-  platforms as puffcoinPlatforms,
-  jobs as puffcoinJobs,
-  fetchers as puffcoinFetchers,
-} from './plugins/puffcoin';
-import {
-  platforms as triadPlatforms,
-  jobs as triadJobs,
-  fetchers as triadFetchers,
-} from './plugins/triad';
->>>>>>> 6d3e897d
 import { jobs as coingeckoJobs } from './plugins/coingecko';
 
 export {
@@ -939,14 +937,11 @@
   ...defitunaPlatforms,
   ...iloopPlatforms,
   ...sonicPlatforms,
-<<<<<<< HEAD
-  ...basktPlatforms,
-=======
   ...plutoPlatforms,
   ...layer3Platforms,
   ...puffcoinPlatforms,
   ...triadPlatforms,
->>>>>>> 6d3e897d
+  ...basktPlatforms,
 ];
 
 // JOBS //
@@ -1248,14 +1243,11 @@
   ...defitunaFetchers,
   ...iloopFetchers,
   ...sonicFetchers,
-<<<<<<< HEAD
-  ...basktFetchers,
-=======
   ...plutoFetchers,
   ...layer3Fetchers,
   ...puffcoinFetchers,
   ...triadFetchers,
->>>>>>> 6d3e897d
+  ...basktFetchers,
 ];
 export const fetchersByAddressSystem = getFetchersByAddressSystem(fetchers);
 
