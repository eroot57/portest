--- conflicted
+++ resolved
@@ -423,27 +423,25 @@
   fetchers as cloneFetchers,
 } from './plugins/clone';
 import {
-<<<<<<< HEAD
+  platforms as sandglassPlatforms,
+  jobs as sandglassJobs,
+  fetchers as sandglassFetchers,
+} from './plugins/sandglass';
+import {
+  platforms as kriyaPlatforms,
+  jobs as kriyaJobs,
+  fetchers as kriyaFetchers,
+} from './plugins/kriya';
+import {
+  platforms as haedalPlatforms,
+  jobs as haedalJobs,
+  fetchers as haedalFetchers,
+} from './plugins/haedal';
+import {
   platforms as flowxPlatforms,
   jobs as flowxJobs,
   fetchers as flowxFetchers,
 } from './plugins/flowx';
-=======
-  platforms as sandglassPlatforms,
-  jobs as sandglassJobs,
-  fetchers as sandglassFetchers,
-} from './plugins/sandglass';
-import {
-  platforms as kriyaPlatforms,
-  jobs as kriyaJobs,
-  fetchers as kriyaFetchers,
-} from './plugins/kriya';
-import {
-  platforms as haedalPlatforms,
-  jobs as haedalJobs,
-  fetchers as haedalFetchers,
-} from './plugins/haedal';
->>>>>>> 5ea5718b
 
 export {
   walletTokensPlatform,
@@ -634,13 +632,10 @@
   ...magicedenJobs,
   ...cloneJobs,
   ...switchboardJobs,
-<<<<<<< HEAD
-  ...flowxJobs,
-=======
   ...sandglassJobs,
   ...kriyaJobs,
   ...haedalJobs,
->>>>>>> 5ea5718b
+  ...flowxJobs,
 ];
 
 // FETCHERS //
@@ -727,19 +722,16 @@
   ...jitoFetchers,
   ...magicedenFetchers,
   ...cloneFetchers,
-<<<<<<< HEAD
-  ...flowxFetchers,
-=======
   ...sandglassFetchers,
   ...kriyaFetchers,
   ...haedalFetchers,
+  ...flowxFetchers,
 ];
 export const fetchersByAddressSystem = getFetchersByAddressSystem(fetchers);
 
 export const airdropFetchers: AirdropFetcher[] = [
   driftAirdropFetcher,
   parclAirdropFetcher,
->>>>>>> 5ea5718b
 ];
 export const airdropFetchersByAddressSystem =
   getFetchersByAddressSystem(airdropFetchers);