import { Platform } from '@sonarwatch/portfolio-core';
import { Fetcher } from './Fetcher';
import { AirdropFetcher } from './AirdropFetcher';
import { Job } from './Job';
import { getFetchersByAddressSystem } from './utils/misc/getFetchersByAddressSystem';
import orphanPlatforms from './orphanPlatforms';
import {
  platforms as tokensPlatforms,
  jobs as tokensJobs,
  fetchers as tokensFetchers,
} from './plugins/tokens';
import {
  platforms as nativeStakePlatforms,
  fetchers as nativeStakeFetchers,
  jobs as nativeStakeJobs,
} from './plugins/native-stake';
import { jobs as switchboardJobs } from './plugins/switchboard';
import {
  platforms as marinadePlatforms,
  fetchers as marinadeFetchers,
} from './plugins/marinade';
import {
  platforms as marginfiPlatforms,
  jobs as marginfiJobs,
  fetchers as marginfiFetchers,
} from './plugins/marginfi';
import {
  platforms as saberPlatforms,
  jobs as saberJobs,
} from './plugins/saber';
import {
  platforms as savePlatforms,
  jobs as saveJobs,
  fetchers as saveFetchers,
} from './plugins/save';
import {
  platforms as raydiumPlatforms,
  jobs as raydiumJobs,
  fetchers as raydiumFetchers,
} from './plugins/raydium';
import {
  platforms as orcaPlatforms,
  jobs as orcaJobs,
  fetchers as orcaFetchers,
} from './plugins/orca';
import {
  platforms as meteoraPlatforms,
  jobs as meteoraJobs,
  fetchers as meteoraFetchers,
} from './plugins/meteora';
import {
  platforms as cetusPlatforms,
  jobs as cetusJobs,
  fetchers as cetusFetchers,
} from './plugins/cetus';
import {
  platforms as turbosPlatforms,
  jobs as turbosJobs,
  fetchers as turbosFetchers,
} from './plugins/turbos';
import {
  platforms as thalaPlatforms,
  jobs as thalaJobs,
  fetchers as thalaFetchers,
} from './plugins/thala';
import {
  platforms as tensorPlatforms,
  fetchers as tensorFetchers,
  tensorAirdropFetchers,
} from './plugins/tensor';
import {
  platforms as ordersPlatforms,
  fetchers as ordersFetchers,
  jobs as ordersJobs,
} from './plugins/orders';
import {
  platforms as aavePlatforms,
  fetchers as aaveFetchers,
  jobs as aaveJobs,
} from './plugins/aave';
import {
  platforms as stakingAptosPlatforms,
  fetchers as stakingAptosFetchers,
} from './plugins/staking-aptos';
import {
  platforms as morphoPlatforms,
  fetchers as morphoFetchers,
  jobs as morphoJobs,
} from './plugins/morpho';
import {
  platforms as driftPlatforms,
  jobs as driftJobs,
  fetchers as driftFetchers,
  airdropFetcher as driftAirdropFetcher,
} from './plugins/drift';
import {
  platforms as mangoPlatforms,
  jobs as mangoJobs,
  fetchers as mangoFetchers,
} from './plugins/mango';
import { jobs as topTokensJobs } from './plugins/top-tokens';
import {
  platforms as liquidityPoolsSeiPlatforms,
  jobs as liquidityPoolsSeiJobs,
  fetchers as liquidityPoolsSeiFetchers,
} from './plugins/liquiditypools-sei';
import {
  platforms as pancakeswapPlatforms,
  jobs as pancakeswapJobs,
  fetchers as pancakeswapFetchers,
} from './plugins/pancakeswap';
import {
  platforms as aftermathPlatforms,
  jobs as aftermathJobs,
  fetchers as aftermathFetchers,
} from './plugins/aftermath';
import {
  platforms as liquidswapPlatforms,
  jobs as liquidswapJobs,
} from './plugins/liquidswap';
import {
  platforms as auxexchangePlatforms,
  jobs as auxexchangeJobs,
} from './plugins/auxexchange';
import {
  jobs as makerJobs,
  platforms as makerPlatforms,
  fetchers as makerFetchers,
} from './plugins/maker';
import {
  jobs as kaminoJobs,
  fetchers as kaminoFetchers,
  platforms as kaminoPlatforms,
  airdropFetchers as kaminoAirdropFetchers,
} from './plugins/kamino';
import {
  jobs as bucketJobs,
  fetchers as bucketFetchers,
  platforms as bucketPlatforms,
} from './plugins/bucket';
import {
  jobs as naviJobs,
  fetchers as naviFetchers,
  platforms as naviPlatforms,
} from './plugins/navi';
import {
  fetchers as scallopFetchers,
  jobs as scallopJobs,
  platforms as scallopPlatforms,
} from './plugins/scallop';
import {
  fetchers as rocketpoolFetchers,
  platforms as rocketpoolPlatforms,
} from './plugins/rocket-pool';
import {
  platforms as lidoPlatforms,
  fetchers as lidoFetchers,
} from './plugins/lido';
import {
  jobs as curveJobs,
  fetchers as curveFetchers,
  platforms as curvePlatforms,
} from './plugins/curve';
import {
  jobs as compoundJobs,
  fetchers as compoundFetchers,
  platforms as compoundPlatforms,
} from './plugins/compound';
import {
  jobs as stargateJobs,
  fetchers as stargateFetchers,
  platforms as stargatePlatforms,
} from './plugins/stargate';
import {
  platforms as staderPlatforms,
  jobs as staderJobs,
  fetchers as staderFetchers,
} from './plugins/stader';
import {
  platforms as uniswapPlatforms,
  jobs as uniswapJobs,
  fetchers as uniswapFetchers,
} from './plugins/uniswap';
import {
  jobs as uniswapV2Jobs,
  fetchers as uniswapV2Fetchers,
} from './plugins/uniswap-v2';
import {
  platforms as balancerPlatforms,
  jobs as balancerJobs,
  fetchers as balancerFetchers,
} from './plugins/balancer';
import {
  platforms as paraswapPlatforms,
  jobs as paraswapJobs,
  fetchers as paraswapFetchers,
} from './plugins/paraswap';
import {
  platforms as hawksightPlatforms,
  fetchers as hawksightFetchers,
} from './plugins/hawksight';
import {
  platforms as realmsPlatforms,
  jobs as realmsJobs,
  fetchers as realmsFetchers,
} from './plugins/daos';
import {
  platforms as maplePlatforms,
  jobs as mapleJobs,
  fetchers as mapleFetchers,
} from './plugins/maple';
import {
  platforms as luloPlatforms,
  jobs as luloJobs,
  fetchers as luloFetchers,
} from './plugins/lulo';
import {
  platforms as fluxbeamPlatforms,
  jobs as fluxbeamJobs,
  fetchers as fluxbeamFetchers,
} from './plugins/fluxbeam';
import {
  platforms as jupiterPlatforms,
  jobs as jupiterJobs,
  fetchers as jupiterFetchers,
  airdropFetchers as jupiterAirdropFetchers,
} from './plugins/jupiter';
import {
  platforms as zetaPlatforms,
  jobs as zetaJobs,
  fetchers as zetaFetchers,
  airdropFetcher as zetaAirdropFetcher,
} from './plugins/zeta';
import {
  platforms as venusPlatforms,
  jobs as venusJobs,
  fetchers as venusFetchers,
} from './plugins/venus';
import {
  platforms as sushiswapPlatforms,
  jobs as sushiswapJobs,
  fetchers as sushiswapFetchers,
} from './plugins/sushiswap';
import {
  platforms as yearnPlatforms,
  jobs as yearnJobs,
  fetchers as yearnFetchers,
} from './plugins/yearn';
import {
  platforms as atrixPlatforms,
  jobs as atrixJobs,
  fetchers as atrixFetchers,
} from './plugins/atrix';
import {
  platforms as zeroOnePlatforms,
  jobs as zeroOneJobs,
  fetchers as zeroOneFetchers,
} from './plugins/01';
import {
  platforms as gooseFXPlatforms,
  jobs as gooseFXJobs,
  fetchers as gooseFXFetchers,
} from './plugins/goosefx';
import {
  platforms as rainPlatforms,
  jobs as rainJobs,
  fetchers as rainFetchers,
} from './plugins/rain';
import {
  platforms as lifinityPlatforms,
  jobs as lifinityJobs,
  fetchers as lifinityFetchers,
} from './plugins/lifinity';
import {
  platforms as portPlatforms,
  jobs as portJobs,
  fetchers as portFetchers,
} from './plugins/port';
import {
  platforms as instadappPlatforms,
  jobs as instadappJobs,
  fetchers as instadappFetchers,
} from './plugins/instadapp';
import {
  platforms as streamflowPlatforms,
  jobs as streamflowJobs,
  fetchers as streamflowFetchers,
  airdropFetchers as streamFlowAirdropFetchers,
} from './plugins/streamflow';
import {
  platforms as benqiPlatforms,
  jobs as benqiJobs,
  fetchers as benqiFetchers,
} from './plugins/benqi';
import {
  platforms as parclPlatforms,
  jobs as parclJobs,
  fetchers as parclFetchers,
  airdropFetcher as parclAirdropFetcher,
} from './plugins/parcl';
import {
  platforms as pythPlatforms,
  jobs as pythJobs,
  fetchers as pythFetchers,
} from './plugins/pyth';
import {
  platforms as driftMMPlatforms,
  jobs as driftMMJobs,
  fetchers as driftMMFetchers,
} from './plugins/drift-market-maker-vault';
import {
  platforms as ariesPlatforms,
  jobs as ariesJobs,
  fetchers as ariesFetchers,
} from './plugins/aries';
import {
  platforms as flashPlatforms,
  jobs as flashJobs,
  fetchers as flashFetchers,
} from './plugins/flash';
import {
  platforms as bonkrewardsPlatforms,
  jobs as bonkrewardsJobs,
  fetchers as bonkrewardsFetchers,
} from './plugins/bonkrewards';
import {
  platforms as accessprotocolPlatforms,
  jobs as accessprotocolJobs,
  fetchers as accessprotocolFetchers,
} from './plugins/accessprotocol';
import {
  platforms as aptinPlatforms,
  jobs as aptinJobs,
  fetchers as aptinFetchers,
} from './plugins/aptin';
import {
  platforms as bsktPlatforms,
  jobs as bsktJobs,
  fetchers as bsktFetchers,
} from './plugins/bskt';
import {
  platforms as genesysgoPlatforms,
  jobs as genesysgoJobs,
  fetchers as genesysgoFetchers,
} from './plugins/genesysgo';
import {
  platforms as auroryPlatforms,
  jobs as auroryJobs,
  fetchers as auroryFetchers,
} from './plugins/aurory';
import {
  platforms as xStakingSolanaPlatforms,
  jobs as xStakingSolanaJobs,
  fetchers as xStakingSolanaFetchers,
} from './plugins/x-staking-solana';
import {
  platforms as splStakingPlatforms,
  jobs as splStakingJobs,
  fetchers as splStakingFetchers,
} from './plugins/armada-staking';
import {
  platforms as abexPlatforms,
  jobs as abexJobs,
  fetchers as abexFetchers,
} from './plugins/abex';
import {
  platforms as kaiPlatforms,
  jobs as kaiJobs,
  fetchers as kaiFetchers,
} from './plugins/kai';
import {
  platforms as suilendPlatforms,
  jobs as suilendJobs,
  fetchers as suilendFetchers,
  airdropFetcher as suilendAirdropFetcher,
} from './plugins/suilend';
import {
  platforms as symmetryPlatforms,
  jobs as symmetryJobs,
  fetchers as symmetryFetchers,
} from './plugins/symmetry';
import {
  platforms as staratlasPlatforms,
  jobs as staratlasJobs,
  fetchers as staratlasFetchers,
} from './plugins/staratlas';
import {
  platforms as tulipPlatforms,
  jobs as tulipJobs,
  fetchers as tulipFetchers,
} from './plugins/tulip';
import {
  platforms as phoenixPlatforms,
  jobs as phoenixJobs,
  fetchers as phoenixFetchers,
} from './plugins/phoenix';
import {
  platforms as uxdPlatforms,
  jobs as uxdJobs,
  fetchers as uxdFetchers,
} from './plugins/uxd';
import {
  platforms as wormholePlatforms,
  jobs as wormholeJobs,
  fetchers as wormholeFetchers,
} from './plugins/wormhole';
import {
  platforms as banxPlatforms,
  jobs as banxJobs,
  fetchers as banxFetchers,
} from './plugins/banx';
import {
  platforms as nosanaPlatforms,
  jobs as nosanaJobs,
  fetchers as nosanaFetchers,
} from './plugins/nosana';
import {
  platforms as jitoPlatforms,
  jobs as jitoJobs,
  fetchers as jitoFetchers,
} from './plugins/jito';
import {
  platforms as magicedenPlatforms,
  jobs as magicedenJobs,
  fetchers as magicedenFetchers,
  airdropFetcher as magicedenAirdropFetcher,
} from './plugins/magiceden';
import {
  platforms as clonePlatforms,
  jobs as cloneJobs,
  fetchers as cloneFetchers,
} from './plugins/clone';
import {
  platforms as sandglassPlatforms,
  jobs as sandglassJobs,
  fetchers as sandglassFetchers,
} from './plugins/sandglass';
import {
  platforms as kriyaPlatforms,
  jobs as kriyaJobs,
  fetchers as kriyaFetchers,
} from './plugins/kriya';
import {
  platforms as haedalPlatforms,
  jobs as haedalJobs,
  fetchers as haedalFetchers,
} from './plugins/haedal';
import {
  platforms as flowxPlatforms,
  jobs as flowxJobs,
  fetchers as flowxFetchers,
} from './plugins/flowx';
import {
  platforms as typusPlatforms,
  jobs as typusJobs,
  fetchers as typusFetchers,
} from './plugins/typus';
import {
  jobs as moleJobs,
  fetchers as moleFetchers,
  platforms as molePlatforms,
} from './plugins/mole';
import {
  jobs as bonfidaJobs,
  fetchers as bonfidaFetchers,
  platforms as bonfidaPlatforms,
} from './plugins/bonfida';
import {
  jobs as cropperJobs,
  fetchers as cropperFetchers,
  platforms as cropperPlatforms,
} from './plugins/cropper';
import {
  jobs as hedgehogJobs,
  fetchers as hedgehogFetchers,
  platforms as hedgehogPlatforms,
} from './plugins/hedgehog';
import {
  jobs as whalesmarketJobs,
  fetchers as whalesmarketFetchers,
  platforms as whalesmarketPlatforms,
} from './plugins/whalesmarket';
import {
  jobs as futarchyJobs,
  fetchers as futarchyFetchers,
  platforms as futarchyPlatforms,
} from './plugins/futarchy';
import {
  platforms as elixirPlatforms,
  jobs as elixirJobs,
  fetchers as elixirFetchers,
} from './plugins/elixir';
import {
  platforms as moonwalkPlatforms,
  jobs as moonwalkJobs,
  fetchers as moonwalkFetchers,
} from './plugins/moonwalk';
import {
  jobs as bluefinJobs,
  fetchers as bluefinFetchers,
  platforms as bluefinPlatforms,
  airdropFetcher as bluefinAirdropFetcher,
} from './plugins/bluefin';
import {
  platforms as citrusPlatforms,
  jobs as citrusJobs,
  fetchers as citrusFetchers,
} from './plugins/citrus';
import {
  platforms as sharkyPlatforms,
  jobs as sharkyJobs,
  fetchers as sharkyFetchers,
} from './plugins/sharky';
import {
  platforms as sanctumPlatforms,
  jobs as sanctumJobs,
  fetchers as sanctumFetchers,
  airdropFetchers as sanctumAirdropFetchers,
} from './plugins/sanctum';
import {
  platforms as allbridgePlatforms,
  jobs as allbridgeJobs,
  fetchers as allbridgeFetchers,
} from './plugins/allbridge';
import {
  platforms as famousfoxfederationPlatforms,
  jobs as famousfoxfederationJobs,
  fetchers as famousfoxfederationFetchers,
} from './plugins/famousfoxfederation';
import {
  platforms as nxfinancePlatforms,
  jobs as nxfinanceJobs,
  fetchers as nxfinanceFetchers,
} from './plugins/nxfinance';
import {
  platforms as echelonPlatforms,
  jobs as echelonJobs,
  fetchers as echelonFetchers,
} from './plugins/echelon';
import {
  platforms as solayerPlatforms,
  jobs as solayerJobs,
  fetchers as solayerFetchers,
} from './plugins/solayer';
import {
  platforms as picassoPlatforms,
  jobs as picassoJobs,
  fetchers as picassoFetchers,
} from './plugins/picasso';
import {
  platforms as quarryPlatforms,
  jobs as quarryJobs,
  fetchers as quarryFetchers,
} from './plugins/quarry';
import {
  platforms as thevaultPlatforms,
  jobs as thevaultJobs,
  fetchers as thevaultFetchers,
} from './plugins/thevault';
import {
  platforms as deepbookPlatforms,
  jobs as deepbookJobs,
  fetchers as deepbookFetchers,
  airdropFetcher as deepbookAirdropFetcher,
} from './plugins/deepbook';
import {
  platforms as suinsPlatforms,
  jobs as suinsJobs,
  fetchers as suinsFetchers,
  airdropFetcher as suinsAirdropFetcher,
} from './plugins/suins';
import {
  platforms as debridgePlatforms,
  jobs as debridgeJobs,
  fetchers as debridgeFetchers,
  airdropFetchers as debridgeAirdropFetchers,
} from './plugins/debridge';
import {
  platforms as alphafiPlatforms,
  jobs as alphafiJobs,
  fetchers as alphafiFetchers,
} from './plugins/alphafi';
import {
  platforms as jewelPlatforms,
  jobs as jewelJobs,
  fetchers as jewelFetchers,
} from './plugins/jewel';
import {
  platforms as tradeportPlatforms,
  jobs as tradeportJobs,
  fetchers as tradeportFetchers,
} from './plugins/tradeport';
import {
  platforms as bluemovePlatforms,
  jobs as bluemoveJobs,
  fetchers as bluemoveFetchers,
} from './plugins/bluemove';
import {
  platforms as stabblePlatforms,
  jobs as stabbleJobs,
  fetchers as stabbleFetchers,
} from './plugins/stabble';
import {
  platforms as franciumPlatforms,
  jobs as franciumJobs,
  fetchers as franciumFetchers,
} from './plugins/francium';
import {
  platforms as adrasteaPlatforms,
  jobs as adrasteaJobs,
  fetchers as adrasteaFetchers,
} from './plugins/adrastea';
import {
  platforms as elementalPlatforms,
  jobs as elementalJobs,
  fetchers as elementalFetchers,
} from './plugins/elemental';
import {
  platforms as adrenaPlatforms,
  jobs as adrenaJobs,
  fetchers as adrenaFetchers,
} from './plugins/adrena';
import {
  platforms as joulePlatforms,
  jobs as jouleJobs,
  fetchers as jouleFetchers,
} from './plugins/joule';
import {
  platforms as mesoPlatforms,
  jobs as mesoJobs,
  fetchers as mesoFetchers,
} from './plugins/meso';
import {
  platforms as loopscalePlatforms,
  jobs as loopscaleJobs,
  fetchers as loopscaleFetchers,
} from './plugins/loopscale';
import {
  platforms as vaultkaPlatforms,
  jobs as vaultkaJobs,
  fetchers as vaultkaFetchers,
} from './plugins/vaultka';
import {
  platforms as zeloPlatforms,
  jobs as zeloJobs,
  fetchers as zeloFetchers,
} from './plugins/zelo';
import {
  platforms as hxroPlatforms,
  jobs as hxroJobs,
  fetchers as hxroFetchers,
} from './plugins/hxro';
import {
  platforms as spdrPlatforms,
  jobs as spdrJobs,
  fetchers as spdrFetchers,
} from './plugins/spdr';
import {
  platforms as grassPlatforms,
  jobs as grassJobs,
  fetchers as grassFetchers,
  airdropFetcher as grassAirdropFetcher,
} from './plugins/grass';
import {
  platforms as autothorPlatforms,
  jobs as autothorJobs,
  fetchers as autothorFetchers,
} from './plugins/cyberfrogs';
import {
  platforms as metaplexPlatforms,
  jobs as metaplexJobs,
  fetchers as metaplexFetchers,
} from './plugins/metaplex';
import {
  platforms as ensofiPlatforms,
  jobs as ensofiJobs,
  fetchers as ensofiFetchers,
} from './plugins/ensofi';
import {
  platforms as coinmarketcapPlatforms,
  jobs as coinmarketcapJobs,
  fetchers as coinmarketcapFetchers,
} from './plugins/coinmarketcap';
import {
  platforms as doubleupPlatforms,
  jobs as doubleupJobs,
  fetchers as doubleupFetchers,
} from './plugins/doubleup';
import {
  platforms as photofinishPlatforms,
  jobs as photofinishJobs,
  fetchers as photofinishFetchers,
} from './plugins/photofinish';
import {
  platforms as pudgypenguinsPlatforms,
  jobs as pudgypenguinsJobs,
  fetchers as pudgypenguinsFetchers,
} from './plugins/pudgypenguins';
import {
  platforms as gpoolPlatforms,
  jobs as gpoolJobs,
  fetchers as gpoolFetchers,
} from './plugins/gpool';
import {
  platforms as defilandPlatforms,
  jobs as defilandJobs,
  fetchers as defilandFetchers,
} from './plugins/defiland';
import {
  platforms as perenaPlatforms,
  jobs as perenaJobs,
  fetchers as perenaFetchers,
} from './plugins/perena';
import {
  platforms as fragmetricPlatforms,
  jobs as fragmetricJobs,
  fetchers as fragmetricFetchers,
} from './plugins/fragmetric';
import {
  platforms as divvyPlatforms,
  jobs as divvyJobs,
  fetchers as divvyFetchers,
} from './plugins/divvy';
import {
  platforms as exponentPlatforms,
  jobs as exponentJobs,
  fetchers as exponentFetchers,
} from './plugins/exponent';
import {
  platforms as ratexPlatforms,
  jobs as ratexJobs,
  fetchers as ratexFetchers,
} from './plugins/ratex';
import {
  platforms as defitunaPlatforms,
  jobs as defitunaJobs,
  fetchers as defitunaFetchers,
} from './plugins/defituna';
import {
<<<<<<< HEAD
  platforms as plutoPlatforms,
  jobs as plutoJobs,
  fetchers as plutoFetchers,
} from './plugins/pluto';
=======
  platforms as iloopPlatforms,
  jobs as iloopJobs,
  fetchers as iloopFetchers,
} from './plugins/iloop';
import {
  platforms as sonicPlatforms,
  jobs as sonicJobs,
  fetchers as sonicFetchers,
  airdropFetcher as sonicAirdropFetcher,
} from './plugins/sonic';
import { jobs as coingeckoJobs } from './plugins/coingecko';
>>>>>>> 9438486b

export {
  walletTokensPlatform,
  walletNftsPlatform,
} from './plugins/tokens/constants';
export { getFetchersByAddressSystem } from './utils/misc/getFetchersByAddressSystem';

export * from './Cache';
export * from './Fetcher';
export * from './AirdropFetcher';
export * from './Job';
export * from './utils/name-service';
export * from './utils/blank';
export { getLlamaProtocolsJob } from './plugins/llama-protocols';

// PLATFORMS //
export const platforms: Platform[] = [
  ...orphanPlatforms,
  ...aavePlatforms,
  ...orcaPlatforms,
  ...cetusPlatforms,
  ...driftPlatforms,
  ...auxexchangePlatforms,
  ...liquidityPoolsSeiPlatforms,
  ...liquidswapPlatforms,
  ...aftermathPlatforms,
  ...pancakeswapPlatforms,
  ...tokensPlatforms,
  ...nativeStakePlatforms,
  ...marinadePlatforms,
  ...saberPlatforms,
  ...savePlatforms,
  ...marginfiPlatforms,
  ...raydiumPlatforms,
  ...meteoraPlatforms,
  ...turbosPlatforms,
  ...thalaPlatforms,
  ...tensorPlatforms,
  ...ordersPlatforms,
  ...stakingAptosPlatforms,
  ...morphoPlatforms,
  ...mangoPlatforms,
  ...kaminoPlatforms,
  ...bucketPlatforms,
  ...naviPlatforms,
  ...scallopPlatforms,
  ...makerPlatforms,
  ...rocketpoolPlatforms,
  ...lidoPlatforms,
  ...curvePlatforms,
  ...compoundPlatforms,
  ...stargatePlatforms,
  ...staderPlatforms,
  ...uniswapPlatforms,
  ...balancerPlatforms,
  ...paraswapPlatforms,
  ...hawksightPlatforms,
  ...realmsPlatforms,
  ...maplePlatforms,
  ...luloPlatforms,
  ...fluxbeamPlatforms,
  ...zetaPlatforms,
  ...venusPlatforms,
  ...sushiswapPlatforms,
  ...yearnPlatforms,
  ...atrixPlatforms,
  ...zeroOnePlatforms,
  ...gooseFXPlatforms,
  ...rainPlatforms,
  ...lifinityPlatforms,
  ...portPlatforms,
  ...instadappPlatforms,
  ...streamflowPlatforms,
  ...benqiPlatforms,
  ...parclPlatforms,
  ...pythPlatforms,
  ...jupiterPlatforms,
  ...driftMMPlatforms,
  ...ariesPlatforms,
  ...flashPlatforms,
  ...bonkrewardsPlatforms,
  ...accessprotocolPlatforms,
  ...aptinPlatforms,
  ...bsktPlatforms,
  ...genesysgoPlatforms,
  ...auroryPlatforms,
  ...xStakingSolanaPlatforms,
  ...splStakingPlatforms,
  ...abexPlatforms,
  ...kaiPlatforms,
  ...suilendPlatforms,
  ...symmetryPlatforms,
  ...staratlasPlatforms,
  ...tulipPlatforms,
  ...phoenixPlatforms,
  ...uxdPlatforms,
  ...wormholePlatforms,
  ...banxPlatforms,
  ...nosanaPlatforms,
  ...jitoPlatforms,
  ...magicedenPlatforms,
  ...flowxPlatforms,
  ...clonePlatforms,
  ...sandglassPlatforms,
  ...kriyaPlatforms,
  ...haedalPlatforms,
  ...typusPlatforms,
  ...molePlatforms,
  ...bonfidaPlatforms,
  ...cropperPlatforms,
  ...hedgehogPlatforms,
  ...whalesmarketPlatforms,
  ...futarchyPlatforms,
  ...elixirPlatforms,
  ...moonwalkPlatforms,
  ...bluefinPlatforms,
  ...citrusPlatforms,
  ...sharkyPlatforms,
  ...sanctumPlatforms,
  ...allbridgePlatforms,
  ...famousfoxfederationPlatforms,
  ...nxfinancePlatforms,
  ...echelonPlatforms,
  ...solayerPlatforms,
  ...picassoPlatforms,
  ...quarryPlatforms,
  ...thevaultPlatforms,
  ...deepbookPlatforms,
  ...suinsPlatforms,
  ...debridgePlatforms,
  ...alphafiPlatforms,
  ...jewelPlatforms,
  ...tradeportPlatforms,
  ...bluemovePlatforms,
  ...stabblePlatforms,
  ...franciumPlatforms,
  ...adrasteaPlatforms,
  ...elementalPlatforms,
  ...adrenaPlatforms,
  ...joulePlatforms,
  ...mesoPlatforms,
  ...loopscalePlatforms,
  ...vaultkaPlatforms,
  ...zeloPlatforms,
  ...hxroPlatforms,
  ...spdrPlatforms,
  ...grassPlatforms,
  ...autothorPlatforms,
  ...metaplexPlatforms,
  ...ensofiPlatforms,
  ...coinmarketcapPlatforms,
  ...doubleupPlatforms,
  ...photofinishPlatforms,
  ...pudgypenguinsPlatforms,
  ...gpoolPlatforms,
  ...defilandPlatforms,
  ...perenaPlatforms,
  ...fragmetricPlatforms,
  ...divvyPlatforms,
  ...exponentPlatforms,
  ...ratexPlatforms,
  ...defitunaPlatforms,
<<<<<<< HEAD
  ...plutoPlatforms,
=======
  ...iloopPlatforms,
  ...sonicPlatforms,
>>>>>>> 9438486b
];

// JOBS //
export const jobs: Job[] = [
  ...tokensJobs,
  ...nativeStakeJobs,
  ...thalaJobs,
  ...marginfiJobs,
  ...raydiumJobs,
  ...saveJobs,
  ...meteoraJobs,
  ...orcaJobs,
  ...driftJobs,
  ...mangoJobs,
  ...cetusJobs,
  ...turbosJobs,
  ...topTokensJobs,
  ...pancakeswapJobs,
  ...auxexchangeJobs,
  ...saberJobs,
  ...aaveJobs,
  ...ordersJobs,
  ...morphoJobs,
  ...makerJobs,
  ...liquidityPoolsSeiJobs,
  ...aftermathJobs,
  ...liquidswapJobs,
  ...kaminoJobs,
  ...bucketJobs,
  ...naviJobs,
  ...scallopJobs,
  ...curveJobs,
  ...compoundJobs,
  ...stargateJobs,
  ...staderJobs,
  ...uniswapV2Jobs,
  ...uniswapJobs,
  ...balancerJobs,
  ...paraswapJobs,
  ...realmsJobs,
  ...mapleJobs,
  ...luloJobs,
  ...fluxbeamJobs,
  ...jupiterJobs,
  ...zetaJobs,
  ...venusJobs,
  ...sushiswapJobs,
  ...yearnJobs,
  ...atrixJobs,
  ...zeroOneJobs,
  ...gooseFXJobs,
  ...rainJobs,
  ...lifinityJobs,
  ...portJobs,
  ...instadappJobs,
  ...streamflowJobs,
  ...benqiJobs,
  ...parclJobs,
  ...pythJobs,
  ...driftMMJobs,
  ...ariesJobs,
  ...flashJobs,
  ...bonkrewardsJobs,
  ...accessprotocolJobs,
  ...aptinJobs,
  ...bsktJobs,
  ...genesysgoJobs,
  ...auroryJobs,
  ...xStakingSolanaJobs,
  ...splStakingJobs,
  ...abexJobs,
  ...kaiJobs,
  ...suilendJobs,
  ...symmetryJobs,
  ...staratlasJobs,
  ...tulipJobs,
  ...phoenixJobs,
  ...uxdJobs,
  ...wormholeJobs,
  ...banxJobs,
  ...nosanaJobs,
  ...jitoJobs,
  ...magicedenJobs,
  ...cloneJobs,
  ...switchboardJobs,
  ...sandglassJobs,
  ...kriyaJobs,
  ...haedalJobs,
  ...typusJobs,
  ...flowxJobs,
  ...moleJobs,
  ...bonfidaJobs,
  ...cropperJobs,
  ...hedgehogJobs,
  ...whalesmarketJobs,
  ...futarchyJobs,
  ...elixirJobs,
  ...moonwalkJobs,
  ...bluefinJobs,
  ...citrusJobs,
  ...sharkyJobs,
  ...sanctumJobs,
  ...allbridgeJobs,
  ...famousfoxfederationJobs,
  ...nxfinanceJobs,
  ...echelonJobs,
  ...solayerJobs,
  ...picassoJobs,
  ...quarryJobs,
  ...thevaultJobs,
  ...deepbookJobs,
  ...suinsJobs,
  ...debridgeJobs,
  ...alphafiJobs,
  ...jewelJobs,
  ...tradeportJobs,
  ...bluemoveJobs,
  ...stabbleJobs,
  ...franciumJobs,
  ...adrasteaJobs,
  ...elementalJobs,
  ...adrenaJobs,
  ...jouleJobs,
  ...mesoJobs,
  ...loopscaleJobs,
  ...vaultkaJobs,
  ...zeloJobs,
  ...hxroJobs,
  ...spdrJobs,
  ...grassJobs,
  ...autothorJobs,
  ...metaplexJobs,
  ...ensofiJobs,
  ...coinmarketcapJobs,
  ...doubleupJobs,
  ...photofinishJobs,
  ...pudgypenguinsJobs,
  ...gpoolJobs,
  ...defilandJobs,
  ...perenaJobs,
  ...fragmetricJobs,
  ...divvyJobs,
  ...exponentJobs,
  ...ratexJobs,
  ...defitunaJobs,
<<<<<<< HEAD
  ...plutoJobs,
=======
  ...iloopJobs,
  ...sonicJobs,
  ...coingeckoJobs,
>>>>>>> 9438486b
];

// FETCHERS //
export const fetchers: Fetcher[] = [
  ...tokensFetchers,
  ...nativeStakeFetchers,
  ...tensorFetchers,
  ...marginfiFetchers,
  ...marinadeFetchers,
  ...saveFetchers,
  ...thalaFetchers,
  ...raydiumFetchers,
  ...orcaFetchers,
  ...driftFetchers,
  ...mangoFetchers,
  ...kaminoFetchers,
  ...cetusFetchers,
  ...turbosFetchers,
  ...stakingAptosFetchers,
  ...pancakeswapFetchers,
  ...aftermathFetchers,
  ...aaveFetchers,
  ...ordersFetchers,
  ...morphoFetchers,
  ...liquidityPoolsSeiFetchers,
  ...bucketFetchers,
  ...naviFetchers,
  ...scallopFetchers,
  ...rocketpoolFetchers,
  ...curveFetchers,
  ...stargateFetchers,
  ...makerFetchers,
  ...compoundFetchers,
  ...lidoFetchers,
  ...staderFetchers,
  ...uniswapV2Fetchers,
  ...uniswapFetchers,
  ...balancerFetchers,
  ...paraswapFetchers,
  ...hawksightFetchers,
  ...realmsFetchers,
  ...mapleFetchers,
  ...luloFetchers,
  ...fluxbeamFetchers,
  ...jupiterFetchers,
  ...zetaFetchers,
  ...venusFetchers,
  ...sushiswapFetchers,
  ...yearnFetchers,
  ...atrixFetchers,
  ...zeroOneFetchers,
  ...gooseFXFetchers,
  ...rainFetchers,
  ...lifinityFetchers,
  ...portFetchers,
  ...instadappFetchers,
  ...meteoraFetchers,
  ...streamflowFetchers,
  ...benqiFetchers,
  ...parclFetchers,
  ...pythFetchers,
  ...driftMMFetchers,
  ...ariesFetchers,
  ...flashFetchers,
  ...bonkrewardsFetchers,
  ...accessprotocolFetchers,
  ...aptinFetchers,
  ...bsktFetchers,
  ...genesysgoFetchers,
  ...auroryFetchers,
  ...xStakingSolanaFetchers,
  ...splStakingFetchers,
  ...abexFetchers,
  ...kaiFetchers,
  ...suilendFetchers,
  ...symmetryFetchers,
  ...staratlasFetchers,
  ...tulipFetchers,
  ...phoenixFetchers,
  ...uxdFetchers,
  ...wormholeFetchers,
  ...banxFetchers,
  ...nosanaFetchers,
  ...jitoFetchers,
  ...magicedenFetchers,
  ...cloneFetchers,
  ...sandglassFetchers,
  ...kriyaFetchers,
  ...haedalFetchers,
  ...typusFetchers,
  ...flowxFetchers,
  ...moleFetchers,
  ...bonfidaFetchers,
  ...cropperFetchers,
  ...hedgehogFetchers,
  ...whalesmarketFetchers,
  ...futarchyFetchers,
  ...elixirFetchers,
  ...moonwalkFetchers,
  ...bluefinFetchers,
  ...citrusFetchers,
  ...sharkyFetchers,
  ...sanctumFetchers,
  ...allbridgeFetchers,
  ...famousfoxfederationFetchers,
  ...nxfinanceFetchers,
  ...echelonFetchers,
  ...solayerFetchers,
  ...picassoFetchers,
  ...quarryFetchers,
  ...thevaultFetchers,
  ...deepbookFetchers,
  ...suinsFetchers,
  ...debridgeFetchers,
  ...alphafiFetchers,
  ...jewelFetchers,
  ...tradeportFetchers,
  ...bluemoveFetchers,
  ...stabbleFetchers,
  ...franciumFetchers,
  ...adrasteaFetchers,
  ...elementalFetchers,
  ...adrenaFetchers,
  ...jouleFetchers,
  ...mesoFetchers,
  ...loopscaleFetchers,
  ...vaultkaFetchers,
  ...zeloFetchers,
  ...hxroFetchers,
  ...spdrFetchers,
  ...grassFetchers,
  ...autothorFetchers,
  ...metaplexFetchers,
  ...ensofiFetchers,
  ...coinmarketcapFetchers,
  ...doubleupFetchers,
  ...photofinishFetchers,
  ...pudgypenguinsFetchers,
  ...gpoolFetchers,
  ...defilandFetchers,
  ...perenaFetchers,
  ...fragmetricFetchers,
  ...divvyFetchers,
  ...exponentFetchers,
  ...ratexFetchers,
  ...defitunaFetchers,
<<<<<<< HEAD
  ...plutoFetchers,
=======
  ...iloopFetchers,
  ...sonicFetchers,
>>>>>>> 9438486b
];
export const fetchersByAddressSystem = getFetchersByAddressSystem(fetchers);

export const airdropFetchers: AirdropFetcher[] = [
  ...jupiterAirdropFetchers,
  ...kaminoAirdropFetchers,
  ...sanctumAirdropFetchers,
  driftAirdropFetcher,
  parclAirdropFetcher,
  deepbookAirdropFetcher,
  suinsAirdropFetcher,
  ...debridgeAirdropFetchers,
  suilendAirdropFetcher,
  bluefinAirdropFetcher,
  grassAirdropFetcher,
  ...streamFlowAirdropFetchers,
  magicedenAirdropFetcher,
  // pudgypenguinsAirdropFetcher,
  zetaAirdropFetcher,
  ...tensorAirdropFetchers,
  sonicAirdropFetcher,
];
export const airdropFetchersByAddressSystem =
  getFetchersByAddressSystem(airdropFetchers);<|MERGE_RESOLUTION|>--- conflicted
+++ resolved
@@ -737,12 +737,6 @@
   fetchers as defitunaFetchers,
 } from './plugins/defituna';
 import {
-<<<<<<< HEAD
-  platforms as plutoPlatforms,
-  jobs as plutoJobs,
-  fetchers as plutoFetchers,
-} from './plugins/pluto';
-=======
   platforms as iloopPlatforms,
   jobs as iloopJobs,
   fetchers as iloopFetchers,
@@ -753,8 +747,12 @@
   fetchers as sonicFetchers,
   airdropFetcher as sonicAirdropFetcher,
 } from './plugins/sonic';
+import {
+  platforms as plutoPlatforms,
+  jobs as plutoJobs,
+  fetchers as plutoFetchers,
+} from './plugins/pluto';
 import { jobs as coingeckoJobs } from './plugins/coingecko';
->>>>>>> 9438486b
 
 export {
   walletTokensPlatform,
@@ -917,12 +915,9 @@
   ...exponentPlatforms,
   ...ratexPlatforms,
   ...defitunaPlatforms,
-<<<<<<< HEAD
-  ...plutoPlatforms,
-=======
   ...iloopPlatforms,
   ...sonicPlatforms,
->>>>>>> 9438486b
+  ...plutoPlatforms,
 ];
 
 // JOBS //
@@ -1068,13 +1063,10 @@
   ...exponentJobs,
   ...ratexJobs,
   ...defitunaJobs,
-<<<<<<< HEAD
-  ...plutoJobs,
-=======
   ...iloopJobs,
   ...sonicJobs,
   ...coingeckoJobs,
->>>>>>> 9438486b
+  ...plutoJobs,
 ];
 
 // FETCHERS //
@@ -1221,12 +1213,9 @@
   ...exponentFetchers,
   ...ratexFetchers,
   ...defitunaFetchers,
-<<<<<<< HEAD
-  ...plutoFetchers,
-=======
   ...iloopFetchers,
   ...sonicFetchers,
->>>>>>> 9438486b
+  ...plutoFetchers,
 ];
 export const fetchersByAddressSystem = getFetchersByAddressSystem(fetchers);
 
