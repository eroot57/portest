import { Platform } from '@sonarwatch/portfolio-core';
import { Fetcher } from './Fetcher';
import { AirdropFetcher } from './AirdropFetcher';
import { Job } from './Job';
import { getFetchersByAddressSystem } from './utils/misc/getFetchersByAddressSystem';
import orphanPlatorms from './orphanPlatorms';
import {
  platforms as tokensPlatforms,
  jobs as tokensJobs,
  fetchers as tokensFetchers,
} from './plugins/tokens';
import {
  platforms as nativeStakePlatforms,
  fetchers as nativeStakeFetchers,
  jobs as nativeStakeJobs,
} from './plugins/native-stake';
import { jobs as switchboardJobs } from './plugins/switchboard';
import {
  platforms as marinadePlatforms,
  fetchers as marinadeFetchers,
} from './plugins/marinade';
import {
  platforms as marginfiPlatforms,
  jobs as marginfiJobs,
  fetchers as marginfiFetchers,
} from './plugins/marginfi';
import {
  platforms as saberPlatforms,
  jobs as saberJobs,
} from './plugins/saber';
import {
  platforms as solendPlatforms,
  jobs as solendJobs,
  fetchers as solendFetchers,
} from './plugins/solend';
import {
  platforms as raydiumPlatforms,
  jobs as raydiumJobs,
  fetchers as raydiumFetchers,
} from './plugins/raydium';
import {
  platforms as orcaPlatforms,
  jobs as orcaJobs,
  fetchers as orcaFetchers,
} from './plugins/orca';
import {
  platforms as meteoraPlatforms,
  jobs as meteoraJobs,
  fetchers as meteoraFetchers,
} from './plugins/meteora';
import {
  platforms as cetusPlatforms,
  jobs as cetusJobs,
  fetchers as cetusFetchers,
} from './plugins/cetus';
import {
  platforms as turbosPlatforms,
  jobs as turbosJobs,
  fetchers as turbosFetchers,
} from './plugins/turbos';
import {
  platforms as thalaPlatforms,
  jobs as thalaJobs,
  fetchers as thalaFetchers,
} from './plugins/thala';
import {
  platforms as tensorPlatforms,
  fetchers as tensorFetchers,
} from './plugins/tensor';
import {
  platforms as ordersPlatforms,
  fetchers as ordersFetchers,
  jobs as ordersJobs,
} from './plugins/orders';
import {
  platforms as aavePlatforms,
  fetchers as aaveFetchers,
  jobs as aaveJobs,
} from './plugins/aave';
import {
  platforms as stakingAptosPlatforms,
  fetchers as stakingAptosFetchers,
} from './plugins/staking-aptos';
import {
  platforms as morphoPlatforms,
  fetchers as morphoFetchers,
  jobs as morphoJobs,
} from './plugins/morpho';
import {
  platforms as driftPlatforms,
  jobs as driftJobs,
  fetchers as driftFetchers,
  airdropFetcher as driftAirdropFetcher,
} from './plugins/drift';
import {
  platforms as mangoPlatforms,
  jobs as mangoJobs,
  fetchers as mangoFetchers,
} from './plugins/mango';
import { jobs as topTokensJobs } from './plugins/top-tokens';
import {
  platforms as liquidityPoolsSeiPlatforms,
  jobs as liquidityPoolsSeiJobs,
  fetchers as liquidityPoolsSeiFetchers,
} from './plugins/liquiditypools-sei';
import {
  platforms as pancakeswapPlatforms,
  jobs as pancakeswapJobs,
  fetchers as pancakeswapFetchers,
} from './plugins/pancakeswap';
import {
  platforms as aftermathPlatforms,
  jobs as aftermathJobs,
  fetchers as aftermathFetchers,
} from './plugins/aftermath';
import {
  platforms as liquidswapPlatforms,
  jobs as liquidswapJobs,
} from './plugins/liquidswap';
import {
  platforms as auxexchangePlatforms,
  jobs as auxexchangeJobs,
} from './plugins/auxexchange';
import {
  jobs as makerJobs,
  platforms as makerPlatforms,
  fetchers as makerFetchers,
} from './plugins/maker';
import {
  jobs as kaminoJobs,
  fetchers as kaminoFetchers,
  platforms as kaminoPlatforms,
} from './plugins/kamino';
import {
  fetchers as bucketFetchers,
  platforms as bucketPlatforms,
} from './plugins/bucket';
import {
  jobs as naviJobs,
  fetchers as naviFetchers,
  platforms as naviPlatforms,
} from './plugins/navi';
import {
  fetchers as scallopFetchers,
  jobs as scallopJobs,
  platforms as scallopPlatforms,
} from './plugins/scallop';
import {
  fetchers as rocketpoolFetchers,
  platforms as rocketpoolPlatforms,
} from './plugins/rocket-pool';
import {
  platforms as lidoPlatforms,
  fetchers as lidoFetchers,
} from './plugins/lido';
import {
  jobs as curveJobs,
  fetchers as curveFetchers,
  platforms as curvePlatforms,
} from './plugins/curve';
import {
  jobs as compoundJobs,
  fetchers as compoundFetchers,
  platforms as compoundPlatforms,
} from './plugins/compound';
import {
  jobs as stargateJobs,
  fetchers as stargateFetchers,
  platforms as stargatePlatforms,
} from './plugins/stargate';
import {
  platforms as staderPlatforms,
  jobs as staderJobs,
  fetchers as staderFetchers,
} from './plugins/stader';
import {
  platforms as uniswapPlatforms,
  jobs as uniswapJobs,
  fetchers as uniswapFetchers,
} from './plugins/uniswap';
import {
  jobs as uniswapV2Jobs,
  fetchers as uniswapV2Fetchers,
} from './plugins/uniswap-v2';
import {
  platforms as balancerPlatforms,
  jobs as balancerJobs,
  fetchers as balancerFetchers,
} from './plugins/balancer';
import {
  platforms as paraswapPlatforms,
  jobs as paraswapJobs,
  fetchers as paraswapFetchers,
} from './plugins/paraswap';
import {
  platforms as hawksightPlatforms,
  fetchers as hawksightFetchers,
} from './plugins/hawksight';
import {
  platforms as realmsPlatforms,
  jobs as realmsJobs,
  fetchers as realmsFetchers,
} from './plugins/daos';
import {
  platforms as maplePlatforms,
  jobs as mapleJobs,
  fetchers as mapleFetchers,
} from './plugins/maple';
import {
  platforms as flexlendPlatforms,
  jobs as flexlendJobs,
  fetchers as flexlendFetchers,
} from './plugins/flexlend';
import {
  platforms as fluxbeamPlatforms,
  jobs as fluxbeamJobs,
  fetchers as fluxbeamFetchers,
} from './plugins/fluxbeam';
import {
  platforms as jupiterPlatforms,
  jobs as jupiterJobs,
  fetchers as jupiterFetchers,
} from './plugins/jupiter';
import {
  platforms as zetaPlatforms,
  jobs as zetaJobs,
  fetchers as zetaFetchers,
} from './plugins/zeta';
import {
  platforms as venusPlatforms,
  jobs as venusJobs,
  fetchers as venusFetchers,
} from './plugins/venus';
import {
  platforms as sushiswapPlatforms,
  jobs as sushiswapJobs,
  fetchers as sushiswapFetchers,
} from './plugins/sushiswap';
import {
  platforms as yearnPlatforms,
  jobs as yearnJobs,
  fetchers as yearnFetchers,
} from './plugins/yearn';
import {
  platforms as atrixPlatforms,
  jobs as atrixJobs,
  fetchers as atrixFetchers,
} from './plugins/atrix';
import {
  platforms as zeroOnePlatforms,
  jobs as zeroOneJobs,
  fetchers as zeroOneFetchers,
} from './plugins/01';
import {
  platforms as gooseFXPlatforms,
  jobs as gooseFXJobs,
  fetchers as gooseFXFetchers,
} from './plugins/goosefx';
import {
  platforms as rainPlatforms,
  jobs as rainJobs,
  fetchers as rainFetchers,
} from './plugins/rain';
import {
  platforms as lifinityPlatforms,
  jobs as lifinityJobs,
  fetchers as lifinityFetchers,
} from './plugins/lifinity';
import {
  platforms as portPlatforms,
  jobs as portJobs,
  fetchers as portFetchers,
} from './plugins/port';
import {
  platforms as instadappPlatforms,
  jobs as instadappJobs,
  fetchers as instadappFetchers,
} from './plugins/instadapp';
import {
  platforms as streamflowPlatforms,
  jobs as streamflowJobs,
  fetchers as streamflowFetchers,
} from './plugins/streamflow';
import {
  platforms as benqiPlatforms,
  jobs as benqiJobs,
  fetchers as benqiFetchers,
} from './plugins/benqi';
import {
  platforms as parclPlatforms,
  jobs as parclJobs,
  fetchers as parclFetchers,
  airdropFetcher as parclAirdropFetcher,
} from './plugins/parcl';
import {
  platforms as pythPlatforms,
  jobs as pythJobs,
  fetchers as pythFetchers,
} from './plugins/pyth';
import {
  platforms as circuitPlatforms,
  jobs as circuitJobs,
  fetchers as circuitFetchers,
} from './plugins/circuit';
import {
  platforms as ariesPlatforms,
  jobs as ariesJobs,
  fetchers as ariesFetchers,
} from './plugins/aries';
import {
  platforms as flashPlatforms,
  jobs as flashJobs,
  fetchers as flashFetchers,
} from './plugins/flash';
import {
  platforms as bonkrewardsPlatforms,
  jobs as bonkrewardsJobs,
  fetchers as bonkrewardsFetchers,
} from './plugins/bonkrewards';
import {
  platforms as accessprotocolPlatforms,
  jobs as accessprotocolJobs,
  fetchers as accessprotocolFetchers,
} from './plugins/accessprotocol';
import {
  platforms as aptinPlatforms,
  jobs as aptinJobs,
  fetchers as aptinFetchers,
} from './plugins/aptin';
import {
  platforms as bsktPlatforms,
  jobs as bsktJobs,
  fetchers as bsktFetchers,
} from './plugins/bskt';
import {
  platforms as genesysgoPlatforms,
  jobs as genesysgoJobs,
  fetchers as genesysgoFetchers,
} from './plugins/genesysgo';
import {
  platforms as auroryPlatforms,
  jobs as auroryJobs,
  fetchers as auroryFetchers,
} from './plugins/aurory';
import {
  platforms as xStakingSolanaPlatforms,
  jobs as xStakingSolanaJobs,
  fetchers as xStakingSolanaFetchers,
} from './plugins/x-staking-solana';
import {
  platforms as splStakingPlatforms,
  jobs as splStakingJobs,
  fetchers as splStakingFetchers,
} from './plugins/armada-staking';
import {
  platforms as abexPlatforms,
  jobs as abexJobs,
  fetchers as abexFetchers,
} from './plugins/abex';
import {
  platforms as kaiPlatforms,
  jobs as kaiJobs,
  fetchers as kaiFetchers,
} from './plugins/kai';
import {
  platforms as suilendPlatforms,
  jobs as suilendJobs,
  fetchers as suilendFetchers,
} from './plugins/suilend';
import {
  platforms as symmetryPlatforms,
  jobs as symmetryJobs,
  fetchers as symmetryFetchers,
} from './plugins/symmetry';
import {
  platforms as staratlasPlatforms,
  jobs as staratlasJobs,
  fetchers as staratlasFetchers,
} from './plugins/staratlas';
import {
  platforms as tulipPlatforms,
  jobs as tulipJobs,
  fetchers as tulipFetchers,
} from './plugins/tulip';
import {
  platforms as phoenixPlatforms,
  jobs as phoenixJobs,
  fetchers as phoenixFetchers,
} from './plugins/phoenix';
import {
  platforms as uxdPlatforms,
  jobs as uxdJobs,
  fetchers as uxdFetchers,
} from './plugins/uxd';
import {
  platforms as wormholePlatforms,
  jobs as wormholeJobs,
  fetchers as wormholeFetchers,
} from './plugins/wormhole';
import {
  platforms as banxPlatforms,
  jobs as banxJobs,
  fetchers as banxFetchers,
} from './plugins/banx';
import {
  platforms as nosanaPlatforms,
  jobs as nosanaJobs,
  fetchers as nosanaFetchers,
} from './plugins/nosana';
import {
  platforms as jitoPlatforms,
  jobs as jitoJobs,
  fetchers as jitoFetchers,
} from './plugins/jito';
import {
  platforms as magicedenPlatforms,
  jobs as magicedenJobs,
  fetchers as magicedenFetchers,
} from './plugins/magiceden';
import {
  platforms as clonePlatforms,
  jobs as cloneJobs,
  fetchers as cloneFetchers,
} from './plugins/clone';
import {
  platforms as sandglassPlatforms,
  jobs as sandglassJobs,
  fetchers as sandglassFetchers,
} from './plugins/sandglass';
import {
  platforms as kriyaPlatforms,
  jobs as kriyaJobs,
  fetchers as kriyaFetchers,
} from './plugins/kriya';
import {
  platforms as haedalPlatforms,
  jobs as haedalJobs,
  fetchers as haedalFetchers,
} from './plugins/haedal';
import {
  platforms as flowxPlatforms,
  jobs as flowxJobs,
  fetchers as flowxFetchers,
} from './plugins/flowx';
import {
  jobs as moleJobs,
  fetchers as moleFetchers,
  platforms as molePlatforms,
} from './plugins/mole';
import {
  jobs as bonfidaJobs,
  fetchers as bonfidaFetchers,
  platforms as bonfidaPlatforms,
} from './plugins/bonfida';
import {
  jobs as cropperJobs,
  fetchers as cropperFetchers,
  platforms as cropperPlatforms,
} from './plugins/cropper';
import {
  jobs as hedgehogJobs,
  fetchers as hedgehogFetchers,
  platforms as hedgehogPlatforms,
} from './plugins/hedgehog';
import {
  jobs as whalesmarketJobs,
  fetchers as whalesmarketFetchers,
  platforms as whalesmarketPlatforms,
} from './plugins/whalesmarket';
import {
  jobs as futarchyJobs,
  fetchers as futarchyFetchers,
  platforms as futarchyPlatforms,
} from './plugins/futarchy';
import {
  platforms as elixirPlatforms,
  jobs as elixirJobs,
  fetchers as elixirFetchers,
} from './plugins/elixir';
import {
<<<<<<< HEAD
  jobs as bluefinJobs,
  fetchers as bluefinFetchers,
  platforms as bluefinPlatforms,
} from './plugins/bluefin';
=======
  platforms as moonwalkPlatforms,
  jobs as moonwalkJobs,
  fetchers as moonwalkFetchers,
} from './plugins/moonwalk';
>>>>>>> d9f2007a

export {
  walletTokensPlatform,
  walletNftsPlatform,
} from './plugins/tokens/constants';
export { getFetchersByAddressSystem } from './utils/misc/getFetchersByAddressSystem';

export * from './Cache';
export * from './Fetcher';
export * from './AirdropFetcher';
export * from './Job';
export * from './utils/name-service';
export * from './utils/blank';
export { getLlamaProtocolsJob } from './plugins/llama-protocols';

// PLATFORMS //
export const platforms: Platform[] = [
  ...orphanPlatorms,
  ...aavePlatforms,
  ...orcaPlatforms,
  ...cetusPlatforms,
  ...driftPlatforms,
  ...auxexchangePlatforms,
  ...liquidityPoolsSeiPlatforms,
  ...liquidswapPlatforms,
  ...aftermathPlatforms,
  ...pancakeswapPlatforms,
  ...tokensPlatforms,
  ...nativeStakePlatforms,
  ...marinadePlatforms,
  ...saberPlatforms,
  ...solendPlatforms,
  ...marginfiPlatforms,
  ...raydiumPlatforms,
  ...meteoraPlatforms,
  ...turbosPlatforms,
  ...thalaPlatforms,
  ...tensorPlatforms,
  ...ordersPlatforms,
  ...stakingAptosPlatforms,
  ...morphoPlatforms,
  ...mangoPlatforms,
  ...kaminoPlatforms,
  ...bucketPlatforms,
  ...naviPlatforms,
  ...scallopPlatforms,
  ...makerPlatforms,
  ...rocketpoolPlatforms,
  ...lidoPlatforms,
  ...curvePlatforms,
  ...compoundPlatforms,
  ...stargatePlatforms,
  ...staderPlatforms,
  ...uniswapPlatforms,
  ...balancerPlatforms,
  ...paraswapPlatforms,
  ...hawksightPlatforms,
  ...realmsPlatforms,
  ...maplePlatforms,
  ...flexlendPlatforms,
  ...fluxbeamPlatforms,
  ...zetaPlatforms,
  ...venusPlatforms,
  ...sushiswapPlatforms,
  ...yearnPlatforms,
  ...atrixPlatforms,
  ...zeroOnePlatforms,
  ...gooseFXPlatforms,
  ...rainPlatforms,
  ...lifinityPlatforms,
  ...portPlatforms,
  ...instadappPlatforms,
  ...streamflowPlatforms,
  ...benqiPlatforms,
  ...parclPlatforms,
  ...pythPlatforms,
  ...jupiterPlatforms,
  ...circuitPlatforms,
  ...ariesPlatforms,
  ...flashPlatforms,
  ...bonkrewardsPlatforms,
  ...accessprotocolPlatforms,
  ...aptinPlatforms,
  ...bsktPlatforms,
  ...genesysgoPlatforms,
  ...auroryPlatforms,
  ...xStakingSolanaPlatforms,
  ...splStakingPlatforms,
  ...abexPlatforms,
  ...kaiPlatforms,
  ...suilendPlatforms,
  ...symmetryPlatforms,
  ...staratlasPlatforms,
  ...tulipPlatforms,
  ...phoenixPlatforms,
  ...uxdPlatforms,
  ...wormholePlatforms,
  ...banxPlatforms,
  ...nosanaPlatforms,
  ...jitoPlatforms,
  ...magicedenPlatforms,
  ...flowxPlatforms,
  ...clonePlatforms,
  ...sandglassPlatforms,
  ...kriyaPlatforms,
  ...haedalPlatforms,
  ...molePlatforms,
  ...bonfidaPlatforms,
  ...cropperPlatforms,
  ...hedgehogPlatforms,
  ...whalesmarketPlatforms,
  ...futarchyPlatforms,
  ...elixirPlatforms,
<<<<<<< HEAD
  ...bluefinPlatforms,
=======
  ...moonwalkPlatforms,
>>>>>>> d9f2007a
];

// JOBS //
export const jobs: Job[] = [
  ...tokensJobs,
  ...nativeStakeJobs,
  ...thalaJobs,
  ...marginfiJobs,
  ...raydiumJobs,
  ...solendJobs,
  ...meteoraJobs,
  ...orcaJobs,
  ...driftJobs,
  ...mangoJobs,
  ...cetusJobs,
  ...turbosJobs,
  ...topTokensJobs,
  ...pancakeswapJobs,
  ...auxexchangeJobs,
  ...saberJobs,
  ...aaveJobs,
  ...ordersJobs,
  ...morphoJobs,
  ...makerJobs,
  ...liquidityPoolsSeiJobs,
  ...aftermathJobs,
  ...liquidswapJobs,
  ...kaminoJobs,
  ...naviJobs,
  ...scallopJobs,
  ...curveJobs,
  ...compoundJobs,
  ...stargateJobs,
  ...staderJobs,
  ...uniswapV2Jobs,
  ...uniswapJobs,
  ...balancerJobs,
  ...paraswapJobs,
  ...realmsJobs,
  ...mapleJobs,
  ...flexlendJobs,
  ...fluxbeamJobs,
  ...jupiterJobs,
  ...zetaJobs,
  ...venusJobs,
  ...sushiswapJobs,
  ...yearnJobs,
  ...atrixJobs,
  ...zeroOneJobs,
  ...gooseFXJobs,
  ...rainJobs,
  ...lifinityJobs,
  ...portJobs,
  ...instadappJobs,
  ...streamflowJobs,
  ...benqiJobs,
  ...parclJobs,
  ...pythJobs,
  ...circuitJobs,
  ...ariesJobs,
  ...flashJobs,
  ...bonkrewardsJobs,
  ...accessprotocolJobs,
  ...aptinJobs,
  ...bsktJobs,
  ...genesysgoJobs,
  ...auroryJobs,
  ...xStakingSolanaJobs,
  ...splStakingJobs,
  ...abexJobs,
  ...kaiJobs,
  ...suilendJobs,
  ...symmetryJobs,
  ...staratlasJobs,
  ...tulipJobs,
  ...phoenixJobs,
  ...uxdJobs,
  ...wormholeJobs,
  ...banxJobs,
  ...nosanaJobs,
  ...jitoJobs,
  ...magicedenJobs,
  ...cloneJobs,
  ...switchboardJobs,
  ...sandglassJobs,
  ...kriyaJobs,
  ...haedalJobs,
  ...flowxJobs,
  ...moleJobs,
  ...bonfidaJobs,
  ...cropperJobs,
  ...hedgehogJobs,
  ...whalesmarketJobs,
  ...futarchyJobs,
  ...elixirJobs,
<<<<<<< HEAD
  ...bluefinJobs,
=======
  ...moonwalkJobs,
>>>>>>> d9f2007a
];

// FETCHERS //
export const fetchers: Fetcher[] = [
  ...tokensFetchers,
  ...nativeStakeFetchers,
  ...tensorFetchers,
  ...marginfiFetchers,
  ...marinadeFetchers,
  ...solendFetchers,
  ...thalaFetchers,
  ...raydiumFetchers,
  ...orcaFetchers,
  ...driftFetchers,
  ...mangoFetchers,
  ...kaminoFetchers,
  ...cetusFetchers,
  ...turbosFetchers,
  ...stakingAptosFetchers,
  ...pancakeswapFetchers,
  ...aftermathFetchers,
  ...aaveFetchers,
  ...ordersFetchers,
  ...morphoFetchers,
  ...liquidityPoolsSeiFetchers,
  ...bucketFetchers,
  ...naviFetchers,
  ...scallopFetchers,
  ...rocketpoolFetchers,
  ...curveFetchers,
  ...stargateFetchers,
  ...makerFetchers,
  ...compoundFetchers,
  ...lidoFetchers,
  ...staderFetchers,
  ...uniswapV2Fetchers,
  ...uniswapFetchers,
  ...balancerFetchers,
  ...paraswapFetchers,
  ...hawksightFetchers,
  ...realmsFetchers,
  ...mapleFetchers,
  ...flexlendFetchers,
  ...fluxbeamFetchers,
  ...jupiterFetchers,
  ...zetaFetchers,
  ...venusFetchers,
  ...sushiswapFetchers,
  ...yearnFetchers,
  ...atrixFetchers,
  ...zeroOneFetchers,
  ...gooseFXFetchers,
  ...rainFetchers,
  ...lifinityFetchers,
  ...portFetchers,
  ...instadappFetchers,
  ...meteoraFetchers,
  ...streamflowFetchers,
  ...benqiFetchers,
  ...parclFetchers,
  ...pythFetchers,
  ...circuitFetchers,
  ...ariesFetchers,
  ...flashFetchers,
  ...bonkrewardsFetchers,
  ...accessprotocolFetchers,
  ...aptinFetchers,
  ...bsktFetchers,
  ...genesysgoFetchers,
  ...auroryFetchers,
  ...xStakingSolanaFetchers,
  ...splStakingFetchers,
  ...abexFetchers,
  ...kaiFetchers,
  ...suilendFetchers,
  ...symmetryFetchers,
  ...staratlasFetchers,
  ...tulipFetchers,
  ...phoenixFetchers,
  ...uxdFetchers,
  ...wormholeFetchers,
  ...banxFetchers,
  ...nosanaFetchers,
  ...jitoFetchers,
  ...magicedenFetchers,
  ...cloneFetchers,
  ...sandglassFetchers,
  ...kriyaFetchers,
  ...haedalFetchers,
  ...flowxFetchers,
  ...moleFetchers,
  ...bonfidaFetchers,
  ...cropperFetchers,
  ...hedgehogFetchers,
  ...whalesmarketFetchers,
  ...futarchyFetchers,
  ...elixirFetchers,
<<<<<<< HEAD
  ...bluefinFetchers,
=======
  ...moonwalkFetchers,
>>>>>>> d9f2007a
];
export const fetchersByAddressSystem = getFetchersByAddressSystem(fetchers);

export const airdropFetchers: AirdropFetcher[] = [
  driftAirdropFetcher,
  parclAirdropFetcher,
];
export const airdropFetchersByAddressSystem =
  getFetchersByAddressSystem(airdropFetchers);<|MERGE_RESOLUTION|>--- conflicted
+++ resolved
@@ -478,17 +478,15 @@
   fetchers as elixirFetchers,
 } from './plugins/elixir';
 import {
-<<<<<<< HEAD
+  platforms as moonwalkPlatforms,
+  jobs as moonwalkJobs,
+  fetchers as moonwalkFetchers,
+} from './plugins/moonwalk';
+import {
   jobs as bluefinJobs,
   fetchers as bluefinFetchers,
   platforms as bluefinPlatforms,
 } from './plugins/bluefin';
-=======
-  platforms as moonwalkPlatforms,
-  jobs as moonwalkJobs,
-  fetchers as moonwalkFetchers,
-} from './plugins/moonwalk';
->>>>>>> d9f2007a
 
 export {
   walletTokensPlatform,
@@ -602,11 +600,8 @@
   ...whalesmarketPlatforms,
   ...futarchyPlatforms,
   ...elixirPlatforms,
-<<<<<<< HEAD
+  ...moonwalkPlatforms,
   ...bluefinPlatforms,
-=======
-  ...moonwalkPlatforms,
->>>>>>> d9f2007a
 ];
 
 // JOBS //
@@ -702,11 +697,8 @@
   ...whalesmarketJobs,
   ...futarchyJobs,
   ...elixirJobs,
-<<<<<<< HEAD
+  ...moonwalkJobs,
   ...bluefinJobs,
-=======
-  ...moonwalkJobs,
->>>>>>> d9f2007a
 ];
 
 // FETCHERS //
@@ -804,11 +796,8 @@
   ...whalesmarketFetchers,
   ...futarchyFetchers,
   ...elixirFetchers,
-<<<<<<< HEAD
+  ...moonwalkFetchers,
   ...bluefinFetchers,
-=======
-  ...moonwalkFetchers,
->>>>>>> d9f2007a
 ];
 export const fetchersByAddressSystem = getFetchersByAddressSystem(fetchers);
 
