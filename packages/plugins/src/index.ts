import { Platform } from '@sonarwatch/portfolio-core';
import { Fetcher } from './Fetcher';
import { Job } from './Job';
import { getFetchersByAddressSystem } from './utils/misc/getFetchersByAddressSystem';
import orphanPlatorms from './orphanPlatorms';
import {
  platforms as tokensPlatforms,
  jobs as tokensJobs,
  fetchers as tokensFetchers,
} from './plugins/tokens';
import {
  platforms as nativeStakePlatforms,
  fetchers as nativeStakeFetchers,
  jobs as nativeStakeJobs,
} from './plugins/native-stake';
import {
  platforms as marinadePlatforms,
  fetchers as marinadeFetchers,
} from './plugins/marinade';
import {
  platforms as marginfiPlatforms,
  jobs as marginfiJobs,
  fetchers as marginfiFetchers,
} from './plugins/marginfi';
import {
  platforms as saberPlatforms,
  jobs as saberJobs,
} from './plugins/saber';
import {
  platforms as solendPlatforms,
  jobs as solendJobs,
  fetchers as solendFetchers,
} from './plugins/solend';
import {
  platforms as raydiumPlatforms,
  jobs as raydiumJobs,
  fetchers as raydiumFetchers,
} from './plugins/raydium';
import {
  platforms as orcaPlatforms,
  jobs as orcaJobs,
  fetchers as orcaFetchers,
} from './plugins/orca';
import {
  platforms as meteoraPlatforms,
  jobs as meteoraJobs,
} from './plugins/meteora';
import {
  platforms as cetusPlatforms,
  jobs as cetusJobs,
  fetchers as cetusFetchers,
} from './plugins/cetus';
import {
  platforms as turbosPlatforms,
  jobs as turbosJobs,
  fetchers as turbosFetchers,
} from './plugins/turbos';
import {
  platforms as thalaPlatforms,
  jobs as thalaJobs,
  fetchers as thalaFetchers,
} from './plugins/thala';
import {
  platforms as tensorPlatforms,
  fetchers as tensorFetchers,
} from './plugins/tensor';
import {
  platforms as ordersPlatforms,
  fetchers as ordersFetchers,
  jobs as ordersJobs,
} from './plugins/orders';
import {
  platforms as aavePlatforms,
  fetchers as aaveFetchers,
  jobs as aaveJobs,
} from './plugins/aave';
import {
  platforms as stakingAptosPlatforms,
  fetchers as stakingAptosFetchers,
} from './plugins/staking-aptos';
import {
  platforms as morphoPlatforms,
  fetchers as morphoFetchers,
  jobs as morphoJobs,
} from './plugins/morpho';
import {
  platforms as driftPlatforms,
  jobs as driftJobs,
  fetchers as driftFetchers,
} from './plugins/drift';
import {
  platforms as mangoPlatforms,
  jobs as mangoJobs,
  fetchers as mangoFetchers,
} from './plugins/mango';
import { jobs as topTokensJobs } from './plugins/top-tokens';
import {
  platforms as liquidityPoolsSeiPlatforms,
  jobs as liquidityPoolsSeiJobs,
  fetchers as liquidityPoolsSeiFetchers,
} from './plugins/liquiditypools-sei';
import {
  platforms as pancakeswapPlatforms,
  jobs as pancakeswapJobs,
} from './plugins/pancakeswap';
import {
  platforms as aftermathPlatforms,
  jobs as aftermathJobs,
} from './plugins/aftermath';
import {
  platforms as liquidswapPlatforms,
  jobs as liquidswapJobs,
} from './plugins/liquidswap';
import {
  platforms as auxexchangePlatforms,
  jobs as auxexchangeJobs,
} from './plugins/auxexchange';
import {
  jobs as makerJobs,
  platforms as makerPlatforms,
  fetchers as makerFetchers,
} from './plugins/maker';
import {
  jobs as kaminoJobs,
  platforms as kaminoPlatforms,
} from './plugins/kamino';
import {
  fetchers as bucketFetchers,
  platforms as bucketPlatforms,
} from './plugins/bucket';
import {
  jobs as naviJobs,
  fetchers as naviFetchers,
  platforms as naviPlatforms,
} from './plugins/navi';
import {
  fetchers as rocketpoolFetchers,
  platforms as rocketpoolPlatforms,
} from './plugins/rocket-pool';
import { platforms as lidoPlatforms } from './plugins/lido';
import {
  jobs as curveJobs,
  fetchers as curveFetchers,
  platforms as curvePlatforms,
} from './plugins/curve';
import {
  jobs as stargateJobs,
  fetchers as stargateFetchers,
  platforms as stargatePlatforms,
} from './plugins/stargate';

export {
  walletTokensPlatform,
  walletNftsPlatform,
} from './plugins/tokens/constants';

export * from './Cache';
export * from './Fetcher';
export * from './Job';
export * from './utils/name-service';
export * from './utils/blank';
export * from './plugins/llama-protocols';

// PLATFORMS //
export const platforms: Platform[] = [
  ...orphanPlatorms,
  ...aavePlatforms,
  ...orcaPlatforms,
  ...cetusPlatforms,
  ...driftPlatforms,
  ...auxexchangePlatforms,
  ...liquidityPoolsSeiPlatforms,
  ...liquidswapPlatforms,
  ...aftermathPlatforms,
  ...pancakeswapPlatforms,
  ...tokensPlatforms,
  ...nativeStakePlatforms,
  ...marinadePlatforms,
  ...saberPlatforms,
  ...solendPlatforms,
  ...marginfiPlatforms,
  ...raydiumPlatforms,
  ...meteoraPlatforms,
  ...turbosPlatforms,
  ...thalaPlatforms,
  ...tensorPlatforms,
  ...ordersPlatforms,
  ...stakingAptosPlatforms,
  ...morphoPlatforms,
  ...mangoPlatforms,
  ...kaminoPlatforms,
  ...bucketPlatforms,
  ...naviPlatforms,
  ...makerPlatforms,
  ...rocketpoolPlatforms,
  ...lidoPlatforms,
  ...curvePlatforms,
  ...stargatePlatforms,
];

// JOBS //
export const jobs: Job[] = [
  ...tokensJobs,
  ...nativeStakeJobs,
  ...thalaJobs,
  ...marginfiJobs,
  ...raydiumJobs,
  ...solendJobs,
  ...meteoraJobs,
  ...orcaJobs,
  ...driftJobs,
  ...mangoJobs,
  ...cetusJobs,
  ...turbosJobs,
  ...topTokensJobs,
  ...pancakeswapJobs,
  ...auxexchangeJobs,
  ...saberJobs,
  ...aaveJobs,
  ...ordersJobs,
  ...morphoJobs,
  ...makerJobs,
  ...liquidityPoolsSeiJobs,
  ...aftermathJobs,
  ...liquidswapJobs,
  ...kaminoJobs,
  ...naviJobs,
  ...curveJobs,
  ...stargateJobs,
];

// FETCHERS //
export const fetchers: Fetcher[] = [
  ...tokensFetchers,
  ...nativeStakeFetchers,
  ...tensorFetchers,
  ...marginfiFetchers,
  ...marinadeFetchers,
  ...solendFetchers,
  ...thalaFetchers,
  ...raydiumFetchers,
  ...orcaFetchers,
  ...driftFetchers,
  ...mangoFetchers,
  ...cetusFetchers,
  ...turbosFetchers,
  ...stakingAptosFetchers,
  ...aaveFetchers,
  ...ordersFetchers,
  ...morphoFetchers,
  ...liquidityPoolsSeiFetchers,
  ...bucketFetchers,
  ...naviFetchers,
  ...rocketpoolFetchers,
  ...curveFetchers,
<<<<<<< HEAD
  ...stargateFetchers,
=======
  ...makerFetchers,
>>>>>>> 42f3ace6
];
export const fetchersByAddressSystem = getFetchersByAddressSystem(fetchers);<|MERGE_RESOLUTION|>--- conflicted
+++ resolved
@@ -253,10 +253,7 @@
   ...naviFetchers,
   ...rocketpoolFetchers,
   ...curveFetchers,
-<<<<<<< HEAD
   ...stargateFetchers,
-=======
   ...makerFetchers,
->>>>>>> 42f3ace6
 ];
 export const fetchersByAddressSystem = getFetchersByAddressSystem(fetchers);