import { Platform } from '@sonarwatch/portfolio-core';
import { Fetcher } from './Fetcher';
import { Job } from './Job';
import { getFetchersByAddressSystem } from './utils/misc/getFetchersByAddressSystem';
import orphanPlatorms from './orphanPlatorms';
import {
  platforms as tokensPlatforms,
  jobs as tokensJobs,
  fetchers as tokensFetchers,
} from './plugins/tokens';
import {
  platforms as nativeStakePlatforms,
  fetchers as nativeStakeFetchers,
  jobs as nativeStakeJobs,
} from './plugins/native-stake';
import {
  platforms as marinadePlatforms,
  fetchers as marinadeFetchers,
} from './plugins/marinade';
import {
  platforms as marginfiPlatforms,
  jobs as marginfiJobs,
  fetchers as marginfiFetchers,
} from './plugins/marginfi';
import {
  platforms as saberPlatforms,
  jobs as saberJobs,
} from './plugins/saber';
import {
  platforms as solendPlatforms,
  jobs as solendJobs,
  fetchers as solendFetchers,
} from './plugins/solend';
import {
  platforms as raydiumPlatforms,
  jobs as raydiumJobs,
  fetchers as raydiumFetchers,
} from './plugins/raydium';
import {
  platforms as orcaPlatforms,
  jobs as orcaJobs,
  fetchers as orcaFetchers,
} from './plugins/orca';
import {
  platforms as meteoraPlatforms,
  jobs as meteoraJobs,
  fetchers as meteoraFetchers,
} from './plugins/meteora';
import {
  platforms as cetusPlatforms,
  jobs as cetusJobs,
  fetchers as cetusFetchers,
} from './plugins/cetus';
import {
  platforms as turbosPlatforms,
  jobs as turbosJobs,
  fetchers as turbosFetchers,
} from './plugins/turbos';
import {
  platforms as thalaPlatforms,
  jobs as thalaJobs,
  fetchers as thalaFetchers,
} from './plugins/thala';
import {
  platforms as tensorPlatforms,
  fetchers as tensorFetchers,
} from './plugins/tensor';
import {
  platforms as ordersPlatforms,
  fetchers as ordersFetchers,
  jobs as ordersJobs,
} from './plugins/orders';
import {
  platforms as aavePlatforms,
  fetchers as aaveFetchers,
  jobs as aaveJobs,
} from './plugins/aave';
import {
  platforms as stakingAptosPlatforms,
  fetchers as stakingAptosFetchers,
} from './plugins/staking-aptos';
import {
  platforms as morphoPlatforms,
  fetchers as morphoFetchers,
  jobs as morphoJobs,
} from './plugins/morpho';
import {
  platforms as driftPlatforms,
  jobs as driftJobs,
  fetchers as driftFetchers,
} from './plugins/drift';
import {
  platforms as mangoPlatforms,
  jobs as mangoJobs,
  fetchers as mangoFetchers,
} from './plugins/mango';
import { jobs as topTokensJobs } from './plugins/top-tokens';
import {
  platforms as liquidityPoolsSeiPlatforms,
  jobs as liquidityPoolsSeiJobs,
  fetchers as liquidityPoolsSeiFetchers,
} from './plugins/liquiditypools-sei';
import {
  platforms as pancakeswapPlatforms,
  jobs as pancakeswapJobs,
  fetchers as pancakeswapFetchers,
} from './plugins/pancakeswap';
import {
  platforms as aftermathPlatforms,
  jobs as aftermathJobs,
} from './plugins/aftermath';
import {
  platforms as liquidswapPlatforms,
  jobs as liquidswapJobs,
} from './plugins/liquidswap';
import {
  platforms as auxexchangePlatforms,
  jobs as auxexchangeJobs,
} from './plugins/auxexchange';
import {
  jobs as makerJobs,
  platforms as makerPlatforms,
  fetchers as makerFetchers,
} from './plugins/maker';
import {
  jobs as kaminoJobs,
  fetchers as kaminoFetchers,
  platforms as kaminoPlatforms,
} from './plugins/kamino';
import {
  fetchers as bucketFetchers,
  platforms as bucketPlatforms,
} from './plugins/bucket';
import {
  jobs as naviJobs,
  fetchers as naviFetchers,
  platforms as naviPlatforms,
} from './plugins/navi';
import {
  fetchers as scallopFetchers,
  jobs as scallopJobs,
  platforms as scallopPlatforms,
} from './plugins/scallop';
import {
  fetchers as rocketpoolFetchers,
  platforms as rocketpoolPlatforms,
} from './plugins/rocket-pool';
import {
  platforms as lidoPlatforms,
  fetchers as lidoFetchers,
} from './plugins/lido';
import {
  jobs as curveJobs,
  fetchers as curveFetchers,
  platforms as curvePlatforms,
} from './plugins/curve';
import {
  jobs as compoundJobs,
  fetchers as compoundFetchers,
  platforms as compoundPlatforms,
} from './plugins/compound';
import {
  jobs as stargateJobs,
  fetchers as stargateFetchers,
  platforms as stargatePlatforms,
} from './plugins/stargate';
import {
  platforms as staderPlatforms,
  jobs as staderJobs,
  fetchers as staderFetchers,
} from './plugins/stader';
import {
  platforms as uniswapPlatforms,
  jobs as uniswapJobs,
  fetchers as uniswapFetchers,
} from './plugins/uniswap';
import {
  jobs as uniswapV2Jobs,
  fetchers as uniswapV2Fetchers,
} from './plugins/uniswap-v2';
import {
  platforms as balancerPlatforms,
  jobs as balancerJobs,
  fetchers as balancerFetchers,
} from './plugins/balancer';
import {
  platforms as paraswapPlatforms,
  jobs as paraswapJobs,
  fetchers as paraswapFetchers,
} from './plugins/paraswap';
import {
  platforms as hawksightPlatforms,
  fetchers as hawksightFetchers,
} from './plugins/hawksight';
import {
  platforms as realmsPlatforms,
  jobs as realmsJobs,
  fetchers as realmsFetchers,
} from './plugins/realms';
import {
  platforms as maplePlatforms,
  jobs as mapleJobs,
  fetchers as mapleFetchers,
} from './plugins/maple';
import {
  platforms as flexlendPlatforms,
  jobs as flexlendJobs,
  fetchers as flexlendFetchers,
} from './plugins/flexlend';
import {
  platforms as fluxbeamPlatforms,
  jobs as fluxbeamJobs,
  fetchers as fluxbeamFetchers,
} from './plugins/fluxbeam';
import {
  platforms as jupiterPlatforms,
  jobs as jupiterJobs,
  fetchers as jupiterFetchers,
} from './plugins/jupiter';
import {
  platforms as zetaPlatforms,
  jobs as zetaJobs,
  fetchers as zetaFetchers,
} from './plugins/zeta';
import {
  platforms as venusPlatforms,
  jobs as venusJobs,
  fetchers as venusFetchers,
} from './plugins/venus';
import {
  platforms as sushiswapPlatforms,
  jobs as sushiswapJobs,
  fetchers as sushiswapFetchers,
} from './plugins/sushiswap';
import {
  platforms as yearnPlatforms,
  jobs as yearnJobs,
  fetchers as yearnFetchers,
} from './plugins/yearn';
import {
  platforms as atrixPlatforms,
  jobs as atrixJobs,
  fetchers as atrixFetchers,
} from './plugins/atrix';
import {
  platforms as zeroOnePlatforms,
  jobs as zeroOneJobs,
  fetchers as zeroOneFetchers,
} from './plugins/01';
import {
  platforms as gooseFXPlatforms,
  jobs as gooseFXJobs,
  fetchers as gooseFXFetchers,
} from './plugins/goosefx';
import {
  platforms as lifinityPlatforms,
  jobs as lifinityJobs,
  fetchers as lifinityFetchers,
} from './plugins/lifinity';
import {
  platforms as portPlatforms,
  jobs as portJobs,
  fetchers as portFetchers,
} from './plugins/port';
import {
  platforms as instadappPlatforms,
  jobs as instadappJobs,
  fetchers as instadappFetchers,
} from './plugins/instadapp';
import {
  platforms as streamflowPlatforms,
  jobs as streamflowJobs,
  fetchers as streamflowFetchers,
} from './plugins/streamflow';
import {
  platforms as benqiPlatforms,
  jobs as benqiJobs,
  fetchers as benqiFetchers,
} from './plugins/benqi';
import {
  platforms as parclPlatforms,
  jobs as parclJobs,
  fetchers as parclFetchers,
} from './plugins/parcl';
import {
  platforms as pythPlatforms,
  jobs as pythJobs,
  fetchers as pythFetchers,
} from './plugins/pyth';
import {
  platforms as circuitPlatforms,
  jobs as circuitJobs,
  fetchers as circuitFetchers,
} from './plugins/circuit';
import {
  platforms as ariesPlatforms,
  jobs as ariesJobs,
  fetchers as ariesFetchers,
} from './plugins/aries';
import {
  platforms as flashPlatforms,
  jobs as flashJobs,
  fetchers as flashFetchers,
} from './plugins/flash';
import {
  platforms as bonkrewardsPlatforms,
  jobs as bonkrewardsJobs,
  fetchers as bonkrewardsFetchers,
} from './plugins/bonkrewards';
import {
  platforms as accessprotocolPlatforms,
  jobs as accessprotocolJobs,
  fetchers as accessprotocolFetchers,
} from './plugins/accessprotocol';
import {
  platforms as aptinPlatforms,
  jobs as aptinJobs,
  fetchers as aptinFetchers,
} from './plugins/aptin';
import {
  platforms as bsktPlatforms,
  jobs as bsktJobs,
  fetchers as bsktFetchers,
} from './plugins/bskt';
import {
  platforms as genesysgoPlatforms,
  jobs as genesysgoJobs,
  fetchers as genesysgoFetchers,
} from './plugins/genesysgo';
import {
  platforms as auroryPlatforms,
  jobs as auroryJobs,
  fetchers as auroryFetchers,
} from './plugins/aurory';
import {
  platforms as xStakingSolanaPlatforms,
  jobs as xStakingSolanaJobs,
  fetchers as xStakingSolanaFetchers,
} from './plugins/x-staking-solana';
import {
  platforms as splStakingPlatforms,
  jobs as splStakingJobs,
  fetchers as splStakingFetchers,
} from './plugins/spl-staking';
import {
<<<<<<< HEAD
  platforms as abexPlatforms,
  jobs as abexJobs,
  fetchers as abexFetchers,
} from './plugins/abex';
import {
  platforms as kaiPlatforms,
  jobs as kaiJobs,
  fetchers as kaiFetchers,
} from './plugins/kai';
=======
  platforms as suilendPlatforms,
  jobs as suilendJobs,
  fetchers as suilendFetchers,
} from './plugins/suilend';

import { getFetchersByAddressSystem } from './utils/misc/getFetchersByAddressSystem';
>>>>>>> 94ed6cb8

export { getFetchersByAddressSystem } from './utils/misc/getFetchersByAddressSystem';
export {
  walletTokensPlatform,
  walletNftsPlatform,
} from './plugins/tokens/constants';

export * from './Cache';
export * from './Fetcher';
export * from './Job';
export * from './utils/name-service';
export * from './utils/blank';
export { getLlamaProtocolsJob } from './plugins/llama-protocols';

// PLATFORMS //
export const platforms: Platform[] = [
  ...orphanPlatorms,
  ...aavePlatforms,
  ...orcaPlatforms,
  ...cetusPlatforms,
  ...driftPlatforms,
  ...auxexchangePlatforms,
  ...liquidityPoolsSeiPlatforms,
  ...liquidswapPlatforms,
  ...aftermathPlatforms,
  ...pancakeswapPlatforms,
  ...tokensPlatforms,
  ...nativeStakePlatforms,
  ...marinadePlatforms,
  ...saberPlatforms,
  ...solendPlatforms,
  ...marginfiPlatforms,
  ...raydiumPlatforms,
  ...meteoraPlatforms,
  ...turbosPlatforms,
  ...thalaPlatforms,
  ...tensorPlatforms,
  ...ordersPlatforms,
  ...stakingAptosPlatforms,
  ...morphoPlatforms,
  ...mangoPlatforms,
  ...kaminoPlatforms,
  ...bucketPlatforms,
  ...naviPlatforms,
  ...scallopPlatforms,
  ...makerPlatforms,
  ...rocketpoolPlatforms,
  ...lidoPlatforms,
  ...curvePlatforms,
  ...compoundPlatforms,
  ...stargatePlatforms,
  ...staderPlatforms,
  ...uniswapPlatforms,
  ...balancerPlatforms,
  ...paraswapPlatforms,
  ...hawksightPlatforms,
  ...realmsPlatforms,
  ...maplePlatforms,
  ...flexlendPlatforms,
  ...fluxbeamPlatforms,
  ...zetaPlatforms,
  ...venusPlatforms,
  ...sushiswapPlatforms,
  ...yearnPlatforms,
  ...atrixPlatforms,
  ...zeroOnePlatforms,
  ...gooseFXPlatforms,
  ...lifinityPlatforms,
  ...portPlatforms,
  ...instadappPlatforms,
  ...streamflowPlatforms,
  ...benqiPlatforms,
  ...parclPlatforms,
  ...pythPlatforms,
  ...jupiterPlatforms,
  ...circuitPlatforms,
  ...ariesPlatforms,
  ...flashPlatforms,
  ...bonkrewardsPlatforms,
  ...accessprotocolPlatforms,
  ...aptinPlatforms,
  ...bsktPlatforms,
  ...genesysgoPlatforms,
  ...auroryPlatforms,
  ...xStakingSolanaPlatforms,
  ...splStakingPlatforms,
<<<<<<< HEAD
  ...abexPlatforms,
  ...kaiPlatforms,
=======
  ...suilendPlatforms,
>>>>>>> 94ed6cb8
];

// JOBS //
export const jobs: Job[] = [
  ...tokensJobs,
  ...nativeStakeJobs,
  ...thalaJobs,
  ...marginfiJobs,
  ...raydiumJobs,
  ...solendJobs,
  ...meteoraJobs,
  ...orcaJobs,
  ...driftJobs,
  ...mangoJobs,
  ...cetusJobs,
  ...turbosJobs,
  ...topTokensJobs,
  ...pancakeswapJobs,
  ...auxexchangeJobs,
  ...saberJobs,
  ...aaveJobs,
  ...ordersJobs,
  ...morphoJobs,
  ...makerJobs,
  ...liquidityPoolsSeiJobs,
  ...aftermathJobs,
  ...liquidswapJobs,
  ...kaminoJobs,
  ...naviJobs,
  ...scallopJobs,
  ...curveJobs,
  ...compoundJobs,
  ...stargateJobs,
  ...staderJobs,
  ...uniswapV2Jobs,
  ...uniswapJobs,
  ...balancerJobs,
  ...paraswapJobs,
  ...realmsJobs,
  ...mapleJobs,
  ...flexlendJobs,
  ...fluxbeamJobs,
  ...jupiterJobs,
  ...zetaJobs,
  ...venusJobs,
  ...sushiswapJobs,
  ...yearnJobs,
  ...atrixJobs,
  ...zeroOneJobs,
  ...gooseFXJobs,
  ...lifinityJobs,
  ...portJobs,
  ...instadappJobs,
  ...streamflowJobs,
  ...benqiJobs,
  ...parclJobs,
  ...pythJobs,
  ...circuitJobs,
  ...ariesJobs,
  ...flashJobs,
  ...bonkrewardsJobs,
  ...accessprotocolJobs,
  ...aptinJobs,
  ...bsktJobs,
  ...genesysgoJobs,
  ...auroryJobs,
  ...xStakingSolanaJobs,
  ...splStakingJobs,
<<<<<<< HEAD
  ...abexJobs,
  ...kaiJobs,
=======
  ...suilendJobs,
>>>>>>> 94ed6cb8
];

// FETCHERS //
export const fetchers: Fetcher[] = [
  ...tokensFetchers,
  ...nativeStakeFetchers,
  ...tensorFetchers,
  ...marginfiFetchers,
  ...marinadeFetchers,
  ...solendFetchers,
  ...thalaFetchers,
  ...raydiumFetchers,
  ...orcaFetchers,
  ...driftFetchers,
  ...mangoFetchers,
  ...kaminoFetchers,
  ...cetusFetchers,
  ...turbosFetchers,
  ...stakingAptosFetchers,
  ...pancakeswapFetchers,
  ...aaveFetchers,
  ...ordersFetchers,
  ...morphoFetchers,
  ...liquidityPoolsSeiFetchers,
  ...bucketFetchers,
  ...naviFetchers,
  ...scallopFetchers,
  ...rocketpoolFetchers,
  ...curveFetchers,
  ...stargateFetchers,
  ...makerFetchers,
  ...compoundFetchers,
  ...lidoFetchers,
  ...staderFetchers,
  ...uniswapV2Fetchers,
  ...uniswapFetchers,
  ...balancerFetchers,
  ...paraswapFetchers,
  ...hawksightFetchers,
  ...realmsFetchers,
  ...mapleFetchers,
  ...flexlendFetchers,
  ...fluxbeamFetchers,
  ...jupiterFetchers,
  ...zetaFetchers,
  ...venusFetchers,
  ...sushiswapFetchers,
  ...yearnFetchers,
  ...atrixFetchers,
  ...zeroOneFetchers,
  ...gooseFXFetchers,
  ...lifinityFetchers,
  ...portFetchers,
  ...instadappFetchers,
  ...meteoraFetchers,
  ...streamflowFetchers,
  ...benqiFetchers,
  ...parclFetchers,
  ...pythFetchers,
  ...circuitFetchers,
  ...ariesFetchers,
  ...flashFetchers,
  ...bonkrewardsFetchers,
  ...accessprotocolFetchers,
  ...aptinFetchers,
  ...bsktFetchers,
  ...genesysgoFetchers,
  ...auroryFetchers,
  ...xStakingSolanaFetchers,
  ...splStakingFetchers,
<<<<<<< HEAD
  ...abexFetchers,
  ...kaiFetchers,
=======
  ...suilendFetchers,
>>>>>>> 94ed6cb8
];
export const fetchersByAddressSystem = getFetchersByAddressSystem(fetchers);<|MERGE_RESOLUTION|>--- conflicted
+++ resolved
@@ -343,7 +343,6 @@
   fetchers as splStakingFetchers,
 } from './plugins/spl-staking';
 import {
-<<<<<<< HEAD
   platforms as abexPlatforms,
   jobs as abexJobs,
   fetchers as abexFetchers,
@@ -353,16 +352,12 @@
   jobs as kaiJobs,
   fetchers as kaiFetchers,
 } from './plugins/kai';
-=======
+import {
   platforms as suilendPlatforms,
   jobs as suilendJobs,
   fetchers as suilendFetchers,
 } from './plugins/suilend';
 
-import { getFetchersByAddressSystem } from './utils/misc/getFetchersByAddressSystem';
->>>>>>> 94ed6cb8
-
-export { getFetchersByAddressSystem } from './utils/misc/getFetchersByAddressSystem';
 export {
   walletTokensPlatform,
   walletNftsPlatform,
@@ -447,12 +442,9 @@
   ...auroryPlatforms,
   ...xStakingSolanaPlatforms,
   ...splStakingPlatforms,
-<<<<<<< HEAD
   ...abexPlatforms,
   ...kaiPlatforms,
-=======
   ...suilendPlatforms,
->>>>>>> 94ed6cb8
 ];
 
 // JOBS //
@@ -521,12 +513,9 @@
   ...auroryJobs,
   ...xStakingSolanaJobs,
   ...splStakingJobs,
-<<<<<<< HEAD
   ...abexJobs,
   ...kaiJobs,
-=======
   ...suilendJobs,
->>>>>>> 94ed6cb8
 ];
 
 // FETCHERS //
@@ -597,11 +586,8 @@
   ...auroryFetchers,
   ...xStakingSolanaFetchers,
   ...splStakingFetchers,
-<<<<<<< HEAD
   ...abexFetchers,
   ...kaiFetchers,
-=======
   ...suilendFetchers,
->>>>>>> 94ed6cb8
 ];
 export const fetchersByAddressSystem = getFetchersByAddressSystem(fetchers);