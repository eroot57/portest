import { Platform } from '@sonarwatch/portfolio-core';
import { Fetcher } from './Fetcher';
import { AirdropFetcher } from './AirdropFetcher';
import { Job } from './Job';
import { getFetchersByAddressSystem } from './utils/misc/getFetchersByAddressSystem';
import orphanPlatforms from './orphanPlatforms';
import {
  platforms as tokensPlatforms,
  jobs as tokensJobs,
  fetchers as tokensFetchers,
} from './plugins/tokens';
import {
  platforms as nativeStakePlatforms,
  fetchers as nativeStakeFetchers,
  jobs as nativeStakeJobs,
} from './plugins/native-stake';
import { jobs as switchboardJobs } from './plugins/switchboard';
import {
  platforms as marinadePlatforms,
  fetchers as marinadeFetchers,
} from './plugins/marinade';
import {
  platforms as marginfiPlatforms,
  jobs as marginfiJobs,
  fetchers as marginfiFetchers,
} from './plugins/marginfi';
import {
  platforms as saberPlatforms,
  jobs as saberJobs,
} from './plugins/saber';
import {
  platforms as savePlatforms,
  jobs as saveJobs,
  fetchers as saveFetchers,
} from './plugins/save';
import {
  platforms as raydiumPlatforms,
  jobs as raydiumJobs,
  fetchers as raydiumFetchers,
} from './plugins/raydium';
import {
  platforms as orcaPlatforms,
  jobs as orcaJobs,
  fetchers as orcaFetchers,
} from './plugins/orca';
import {
  platforms as meteoraPlatforms,
  jobs as meteoraJobs,
  fetchers as meteoraFetchers,
} from './plugins/meteora';
import {
  platforms as cetusPlatforms,
  jobs as cetusJobs,
  fetchers as cetusFetchers,
} from './plugins/cetus';
import {
  platforms as turbosPlatforms,
  jobs as turbosJobs,
  fetchers as turbosFetchers,
} from './plugins/turbos';
import {
  platforms as thalaPlatforms,
  jobs as thalaJobs,
  fetchers as thalaFetchers,
} from './plugins/thala';
import {
  platforms as tensorPlatforms,
  fetchers as tensorFetchers,
} from './plugins/tensor';
import {
  platforms as ordersPlatforms,
  fetchers as ordersFetchers,
  jobs as ordersJobs,
} from './plugins/orders';
import {
  platforms as aavePlatforms,
  fetchers as aaveFetchers,
  jobs as aaveJobs,
} from './plugins/aave';
import {
  platforms as stakingAptosPlatforms,
  fetchers as stakingAptosFetchers,
} from './plugins/staking-aptos';
import {
  platforms as morphoPlatforms,
  fetchers as morphoFetchers,
  jobs as morphoJobs,
} from './plugins/morpho';
import {
  platforms as driftPlatforms,
  jobs as driftJobs,
  fetchers as driftFetchers,
  airdropFetcher as driftAirdropFetcher,
} from './plugins/drift';
import {
  platforms as mangoPlatforms,
  jobs as mangoJobs,
  fetchers as mangoFetchers,
} from './plugins/mango';
import { jobs as topTokensJobs } from './plugins/top-tokens';
import {
  platforms as liquidityPoolsSeiPlatforms,
  jobs as liquidityPoolsSeiJobs,
  fetchers as liquidityPoolsSeiFetchers,
} from './plugins/liquiditypools-sei';
import {
  platforms as pancakeswapPlatforms,
  jobs as pancakeswapJobs,
  fetchers as pancakeswapFetchers,
} from './plugins/pancakeswap';
import {
  platforms as aftermathPlatforms,
  jobs as aftermathJobs,
  fetchers as aftermathFetchers,
} from './plugins/aftermath';
import {
  platforms as liquidswapPlatforms,
  jobs as liquidswapJobs,
} from './plugins/liquidswap';
import {
  platforms as auxexchangePlatforms,
  jobs as auxexchangeJobs,
} from './plugins/auxexchange';
import {
  jobs as makerJobs,
  platforms as makerPlatforms,
  fetchers as makerFetchers,
} from './plugins/maker';
import {
  jobs as kaminoJobs,
  fetchers as kaminoFetchers,
  platforms as kaminoPlatforms,
  airdropFetchers as kaminoAirdropFetchers,
} from './plugins/kamino';
import {
  fetchers as bucketFetchers,
  platforms as bucketPlatforms,
} from './plugins/bucket';
import {
  jobs as naviJobs,
  fetchers as naviFetchers,
  platforms as naviPlatforms,
} from './plugins/navi';
import {
  fetchers as scallopFetchers,
  jobs as scallopJobs,
  platforms as scallopPlatforms,
} from './plugins/scallop';
import {
  fetchers as rocketpoolFetchers,
  platforms as rocketpoolPlatforms,
} from './plugins/rocket-pool';
import {
  platforms as lidoPlatforms,
  fetchers as lidoFetchers,
} from './plugins/lido';
import {
  jobs as curveJobs,
  fetchers as curveFetchers,
  platforms as curvePlatforms,
} from './plugins/curve';
import {
  jobs as compoundJobs,
  fetchers as compoundFetchers,
  platforms as compoundPlatforms,
} from './plugins/compound';
import {
  jobs as stargateJobs,
  fetchers as stargateFetchers,
  platforms as stargatePlatforms,
} from './plugins/stargate';
import {
  platforms as staderPlatforms,
  jobs as staderJobs,
  fetchers as staderFetchers,
} from './plugins/stader';
import {
  platforms as uniswapPlatforms,
  jobs as uniswapJobs,
  fetchers as uniswapFetchers,
} from './plugins/uniswap';
import {
  jobs as uniswapV2Jobs,
  fetchers as uniswapV2Fetchers,
} from './plugins/uniswap-v2';
import {
  platforms as balancerPlatforms,
  jobs as balancerJobs,
  fetchers as balancerFetchers,
} from './plugins/balancer';
import {
  platforms as paraswapPlatforms,
  jobs as paraswapJobs,
  fetchers as paraswapFetchers,
} from './plugins/paraswap';
import {
  platforms as hawksightPlatforms,
  fetchers as hawksightFetchers,
} from './plugins/hawksight';
import {
  platforms as realmsPlatforms,
  jobs as realmsJobs,
  fetchers as realmsFetchers,
} from './plugins/daos';
import {
  platforms as maplePlatforms,
  jobs as mapleJobs,
  fetchers as mapleFetchers,
} from './plugins/maple';
import {
  platforms as luloPlatforms,
  jobs as luloJobs,
  fetchers as luloFetchers,
} from './plugins/lulo';
import {
  platforms as fluxbeamPlatforms,
  jobs as fluxbeamJobs,
  fetchers as fluxbeamFetchers,
} from './plugins/fluxbeam';
import {
  platforms as jupiterPlatforms,
  jobs as jupiterJobs,
  fetchers as jupiterFetchers,
  airdropFetchers as jupiterAirdropFetchers,
} from './plugins/jupiter';
import {
  platforms as zetaPlatforms,
  jobs as zetaJobs,
  fetchers as zetaFetchers,
} from './plugins/zeta';
import {
  platforms as venusPlatforms,
  jobs as venusJobs,
  fetchers as venusFetchers,
} from './plugins/venus';
import {
  platforms as sushiswapPlatforms,
  jobs as sushiswapJobs,
  fetchers as sushiswapFetchers,
} from './plugins/sushiswap';
import {
  platforms as yearnPlatforms,
  jobs as yearnJobs,
  fetchers as yearnFetchers,
} from './plugins/yearn';
import {
  platforms as atrixPlatforms,
  jobs as atrixJobs,
  fetchers as atrixFetchers,
} from './plugins/atrix';
import {
  platforms as zeroOnePlatforms,
  jobs as zeroOneJobs,
  fetchers as zeroOneFetchers,
} from './plugins/01';
import {
  platforms as gooseFXPlatforms,
  jobs as gooseFXJobs,
  fetchers as gooseFXFetchers,
} from './plugins/goosefx';
import {
  platforms as rainPlatforms,
  jobs as rainJobs,
  fetchers as rainFetchers,
} from './plugins/rain';
import {
  platforms as lifinityPlatforms,
  jobs as lifinityJobs,
  fetchers as lifinityFetchers,
} from './plugins/lifinity';
import {
  platforms as portPlatforms,
  jobs as portJobs,
  fetchers as portFetchers,
} from './plugins/port';
import {
  platforms as instadappPlatforms,
  jobs as instadappJobs,
  fetchers as instadappFetchers,
} from './plugins/instadapp';
import {
  platforms as streamflowPlatforms,
  jobs as streamflowJobs,
  fetchers as streamflowFetchers,
} from './plugins/streamflow';
import {
  platforms as benqiPlatforms,
  jobs as benqiJobs,
  fetchers as benqiFetchers,
} from './plugins/benqi';
import {
  platforms as parclPlatforms,
  jobs as parclJobs,
  fetchers as parclFetchers,
  airdropFetcher as parclAirdropFetcher,
} from './plugins/parcl';
import {
  platforms as pythPlatforms,
  jobs as pythJobs,
  fetchers as pythFetchers,
} from './plugins/pyth';
import {
  platforms as driftMMPlatforms,
  jobs as driftMMJobs,
  fetchers as driftMMFetchers,
} from './plugins/drift-market-maker-vault';
import {
  platforms as ariesPlatforms,
  jobs as ariesJobs,
  fetchers as ariesFetchers,
} from './plugins/aries';
import {
  platforms as flashPlatforms,
  jobs as flashJobs,
  fetchers as flashFetchers,
} from './plugins/flash';
import {
  platforms as bonkrewardsPlatforms,
  jobs as bonkrewardsJobs,
  fetchers as bonkrewardsFetchers,
} from './plugins/bonkrewards';
import {
  platforms as accessprotocolPlatforms,
  jobs as accessprotocolJobs,
  fetchers as accessprotocolFetchers,
} from './plugins/accessprotocol';
import {
  platforms as aptinPlatforms,
  jobs as aptinJobs,
  fetchers as aptinFetchers,
} from './plugins/aptin';
import {
  platforms as bsktPlatforms,
  jobs as bsktJobs,
  fetchers as bsktFetchers,
} from './plugins/bskt';
import {
  platforms as genesysgoPlatforms,
  jobs as genesysgoJobs,
  fetchers as genesysgoFetchers,
} from './plugins/genesysgo';
import {
  platforms as auroryPlatforms,
  jobs as auroryJobs,
  fetchers as auroryFetchers,
} from './plugins/aurory';
import {
  platforms as xStakingSolanaPlatforms,
  jobs as xStakingSolanaJobs,
  fetchers as xStakingSolanaFetchers,
} from './plugins/x-staking-solana';
import {
  platforms as splStakingPlatforms,
  jobs as splStakingJobs,
  fetchers as splStakingFetchers,
} from './plugins/armada-staking';
import {
  platforms as abexPlatforms,
  jobs as abexJobs,
  fetchers as abexFetchers,
} from './plugins/abex';
import {
  platforms as kaiPlatforms,
  jobs as kaiJobs,
  fetchers as kaiFetchers,
} from './plugins/kai';
import {
  platforms as suilendPlatforms,
  jobs as suilendJobs,
  fetchers as suilendFetchers,
} from './plugins/suilend';
import {
  platforms as symmetryPlatforms,
  jobs as symmetryJobs,
  fetchers as symmetryFetchers,
} from './plugins/symmetry';
import {
  platforms as staratlasPlatforms,
  jobs as staratlasJobs,
  fetchers as staratlasFetchers,
} from './plugins/staratlas';
import {
  platforms as tulipPlatforms,
  jobs as tulipJobs,
  fetchers as tulipFetchers,
} from './plugins/tulip';
import {
  platforms as phoenixPlatforms,
  jobs as phoenixJobs,
  fetchers as phoenixFetchers,
} from './plugins/phoenix';
import {
  platforms as uxdPlatforms,
  jobs as uxdJobs,
  fetchers as uxdFetchers,
} from './plugins/uxd';
import {
  platforms as wormholePlatforms,
  jobs as wormholeJobs,
  fetchers as wormholeFetchers,
} from './plugins/wormhole';
import {
  platforms as banxPlatforms,
  jobs as banxJobs,
  fetchers as banxFetchers,
} from './plugins/banx';
import {
  platforms as nosanaPlatforms,
  jobs as nosanaJobs,
  fetchers as nosanaFetchers,
} from './plugins/nosana';
import {
  platforms as jitoPlatforms,
  jobs as jitoJobs,
  fetchers as jitoFetchers,
} from './plugins/jito';
import {
  platforms as magicedenPlatforms,
  jobs as magicedenJobs,
  fetchers as magicedenFetchers,
} from './plugins/magiceden';
import {
  platforms as clonePlatforms,
  jobs as cloneJobs,
  fetchers as cloneFetchers,
} from './plugins/clone';
import {
  platforms as sandglassPlatforms,
  jobs as sandglassJobs,
  fetchers as sandglassFetchers,
} from './plugins/sandglass';
import {
  platforms as kriyaPlatforms,
  jobs as kriyaJobs,
  fetchers as kriyaFetchers,
} from './plugins/kriya';
import {
  platforms as haedalPlatforms,
  jobs as haedalJobs,
  fetchers as haedalFetchers,
} from './plugins/haedal';
import {
  platforms as flowxPlatforms,
  jobs as flowxJobs,
  fetchers as flowxFetchers,
} from './plugins/flowx';
import {
  platforms as typusPlatforms,
  jobs as typusJobs,
  fetchers as typusFetchers,
} from './plugins/typus';
import {
  jobs as moleJobs,
  fetchers as moleFetchers,
  platforms as molePlatforms,
} from './plugins/mole';
import {
  jobs as bonfidaJobs,
  fetchers as bonfidaFetchers,
  platforms as bonfidaPlatforms,
} from './plugins/bonfida';
import {
  jobs as cropperJobs,
  fetchers as cropperFetchers,
  platforms as cropperPlatforms,
} from './plugins/cropper';
import {
  jobs as hedgehogJobs,
  fetchers as hedgehogFetchers,
  platforms as hedgehogPlatforms,
} from './plugins/hedgehog';
import {
  jobs as whalesmarketJobs,
  fetchers as whalesmarketFetchers,
  platforms as whalesmarketPlatforms,
} from './plugins/whalesmarket';
import {
  jobs as futarchyJobs,
  fetchers as futarchyFetchers,
  platforms as futarchyPlatforms,
} from './plugins/futarchy';
import {
  platforms as elixirPlatforms,
  jobs as elixirJobs,
  fetchers as elixirFetchers,
} from './plugins/elixir';
import {
  platforms as moonwalkPlatforms,
  jobs as moonwalkJobs,
  fetchers as moonwalkFetchers,
} from './plugins/moonwalk';
import {
  jobs as bluefinJobs,
  fetchers as bluefinFetchers,
  platforms as bluefinPlatforms,
} from './plugins/bluefin';
import {
  platforms as citrusPlatforms,
  jobs as citrusJobs,
  fetchers as citrusFetchers,
} from './plugins/citrus';
import {
  platforms as sharkyPlatforms,
  jobs as sharkyJobs,
  fetchers as sharkyFetchers,
} from './plugins/sharky';
import {
  platforms as sanctumPlatforms,
  jobs as sanctumJobs,
  fetchers as sanctumFetchers,
  airdropFetchers as sanctumAirdropFetchers,
} from './plugins/sanctum';
import {
  platforms as allbridgePlatforms,
  jobs as allbridgeJobs,
  fetchers as allbridgeFetchers,
} from './plugins/allbridge';
import {
  platforms as famousfoxfederationPlatforms,
  jobs as famousfoxfederationJobs,
  fetchers as famousfoxfederationFetchers,
} from './plugins/famousfoxfederation';
import {
  platforms as nxfinancePlatforms,
  jobs as nxfinanceJobs,
  fetchers as nxfinanceFetchers,
} from './plugins/nxfinance';
import {
  platforms as echelonPlatforms,
  jobs as echelonJobs,
  fetchers as echelonFetchers,
} from './plugins/echelon';
import {
  platforms as solayerPlatforms,
  jobs as solayerJobs,
  fetchers as solayerFetchers,
} from './plugins/solayer';
import {
  platforms as picassoPlatforms,
  jobs as picassoJobs,
  fetchers as picassoFetchers,
} from './plugins/picasso';
import {
  platforms as quarryPlatforms,
  jobs as quarryJobs,
  fetchers as quarryFetchers,
} from './plugins/quarry';
import {
  platforms as thevaultPlatforms,
  jobs as thevaultJobs,
  fetchers as thevaultFetchers,
} from './plugins/thevault';
import {
  platforms as deepbookPlatforms,
  jobs as deepbookJobs,
  fetchers as deepbookFetchers,
  airdropFetcher as deepbookAirdropFetcher,
} from './plugins/deepbook';
import {
  platforms as suinsPlatforms,
  jobs as suinsJobs,
  fetchers as suinsFetchers,
  airdropFetcher as suinsAirdropFetcher,
} from './plugins/suins';
import {
  platforms as debridgePlatforms,
  jobs as debridgeJobs,
  fetchers as debridgeFetchers,
  airdropFetchers as debridgeAirdropFetchers,
} from './plugins/debridge';
import {
  platforms as alphafiPlatforms,
  jobs as alphafiJobs,
  fetchers as alphafiFetchers,
} from './plugins/alphafi';
import {
  platforms as jewelPlatforms,
  jobs as jewelJobs,
  fetchers as jewelFetchers,
} from './plugins/jewel';
import {
  platforms as tradeportPlatforms,
  jobs as tradeportJobs,
  fetchers as tradeportFetchers,
} from './plugins/tradeport';
import {
<<<<<<< HEAD
  platforms as adrasteaPlatforms,
  jobs as adrasteaJobs,
  fetchers as adrasteaFetchers,
} from './plugins/adrastea';
=======
  platforms as bluemovePlatforms,
  jobs as bluemoveJobs,
  fetchers as bluemoveFetchers,
} from './plugins/bluemove';
import {
  platforms as stabblePlatforms,
  jobs as stabbleJobs,
  fetchers as stabbleFetchers,
} from './plugins/stabble';
import {
  platforms as franciumPlatforms,
  jobs as franciumJobs,
  fetchers as franciumFetchers,
} from './plugins/francium';
>>>>>>> 40e0a82a

export {
  walletTokensPlatform,
  walletNftsPlatform,
} from './plugins/tokens/constants';
export { getFetchersByAddressSystem } from './utils/misc/getFetchersByAddressSystem';

export * from './Cache';
export * from './Fetcher';
export * from './AirdropFetcher';
export * from './Job';
export * from './utils/name-service';
export * from './utils/blank';
export { getLlamaProtocolsJob } from './plugins/llama-protocols';

// PLATFORMS //
export const platforms: Platform[] = [
  ...orphanPlatforms,
  ...aavePlatforms,
  ...orcaPlatforms,
  ...cetusPlatforms,
  ...driftPlatforms,
  ...auxexchangePlatforms,
  ...liquidityPoolsSeiPlatforms,
  ...liquidswapPlatforms,
  ...aftermathPlatforms,
  ...pancakeswapPlatforms,
  ...tokensPlatforms,
  ...nativeStakePlatforms,
  ...marinadePlatforms,
  ...saberPlatforms,
  ...savePlatforms,
  ...marginfiPlatforms,
  ...raydiumPlatforms,
  ...meteoraPlatforms,
  ...turbosPlatforms,
  ...thalaPlatforms,
  ...tensorPlatforms,
  ...ordersPlatforms,
  ...stakingAptosPlatforms,
  ...morphoPlatforms,
  ...mangoPlatforms,
  ...kaminoPlatforms,
  ...bucketPlatforms,
  ...naviPlatforms,
  ...scallopPlatforms,
  ...makerPlatforms,
  ...rocketpoolPlatforms,
  ...lidoPlatforms,
  ...curvePlatforms,
  ...compoundPlatforms,
  ...stargatePlatforms,
  ...staderPlatforms,
  ...uniswapPlatforms,
  ...balancerPlatforms,
  ...paraswapPlatforms,
  ...hawksightPlatforms,
  ...realmsPlatforms,
  ...maplePlatforms,
  ...luloPlatforms,
  ...fluxbeamPlatforms,
  ...zetaPlatforms,
  ...venusPlatforms,
  ...sushiswapPlatforms,
  ...yearnPlatforms,
  ...atrixPlatforms,
  ...zeroOnePlatforms,
  ...gooseFXPlatforms,
  ...rainPlatforms,
  ...lifinityPlatforms,
  ...portPlatforms,
  ...instadappPlatforms,
  ...streamflowPlatforms,
  ...benqiPlatforms,
  ...parclPlatforms,
  ...pythPlatforms,
  ...jupiterPlatforms,
  ...driftMMPlatforms,
  ...ariesPlatforms,
  ...flashPlatforms,
  ...bonkrewardsPlatforms,
  ...accessprotocolPlatforms,
  ...aptinPlatforms,
  ...bsktPlatforms,
  ...genesysgoPlatforms,
  ...auroryPlatforms,
  ...xStakingSolanaPlatforms,
  ...splStakingPlatforms,
  ...abexPlatforms,
  ...kaiPlatforms,
  ...suilendPlatforms,
  ...symmetryPlatforms,
  ...staratlasPlatforms,
  ...tulipPlatforms,
  ...phoenixPlatforms,
  ...uxdPlatforms,
  ...wormholePlatforms,
  ...banxPlatforms,
  ...nosanaPlatforms,
  ...jitoPlatforms,
  ...magicedenPlatforms,
  ...flowxPlatforms,
  ...clonePlatforms,
  ...sandglassPlatforms,
  ...kriyaPlatforms,
  ...haedalPlatforms,
  ...typusPlatforms,
  ...molePlatforms,
  ...bonfidaPlatforms,
  ...cropperPlatforms,
  ...hedgehogPlatforms,
  ...whalesmarketPlatforms,
  ...futarchyPlatforms,
  ...elixirPlatforms,
  ...moonwalkPlatforms,
  ...bluefinPlatforms,
  ...citrusPlatforms,
  ...sharkyPlatforms,
  ...sanctumPlatforms,
  ...allbridgePlatforms,
  ...famousfoxfederationPlatforms,
  ...nxfinancePlatforms,
  ...echelonPlatforms,
  ...solayerPlatforms,
  ...picassoPlatforms,
  ...quarryPlatforms,
  ...thevaultPlatforms,
  ...deepbookPlatforms,
  ...suinsPlatforms,
  ...debridgePlatforms,
  ...alphafiPlatforms,
  ...jewelPlatforms,
  ...tradeportPlatforms,
<<<<<<< HEAD
  ...adrasteaPlatforms,
=======
  ...bluemovePlatforms,
  ...stabblePlatforms,
  ...franciumPlatforms,
>>>>>>> 40e0a82a
];

// JOBS //
export const jobs: Job[] = [
  ...tokensJobs,
  ...nativeStakeJobs,
  ...thalaJobs,
  ...marginfiJobs,
  ...raydiumJobs,
  ...saveJobs,
  ...meteoraJobs,
  ...orcaJobs,
  ...driftJobs,
  ...mangoJobs,
  ...cetusJobs,
  ...turbosJobs,
  ...topTokensJobs,
  ...pancakeswapJobs,
  ...auxexchangeJobs,
  ...saberJobs,
  ...aaveJobs,
  ...ordersJobs,
  ...morphoJobs,
  ...makerJobs,
  ...liquidityPoolsSeiJobs,
  ...aftermathJobs,
  ...liquidswapJobs,
  ...kaminoJobs,
  ...naviJobs,
  ...scallopJobs,
  ...curveJobs,
  ...compoundJobs,
  ...stargateJobs,
  ...staderJobs,
  ...uniswapV2Jobs,
  ...uniswapJobs,
  ...balancerJobs,
  ...paraswapJobs,
  ...realmsJobs,
  ...mapleJobs,
  ...luloJobs,
  ...fluxbeamJobs,
  ...jupiterJobs,
  ...zetaJobs,
  ...venusJobs,
  ...sushiswapJobs,
  ...yearnJobs,
  ...atrixJobs,
  ...zeroOneJobs,
  ...gooseFXJobs,
  ...rainJobs,
  ...lifinityJobs,
  ...portJobs,
  ...instadappJobs,
  ...streamflowJobs,
  ...benqiJobs,
  ...parclJobs,
  ...pythJobs,
  ...driftMMJobs,
  ...ariesJobs,
  ...flashJobs,
  ...bonkrewardsJobs,
  ...accessprotocolJobs,
  ...aptinJobs,
  ...bsktJobs,
  ...genesysgoJobs,
  ...auroryJobs,
  ...xStakingSolanaJobs,
  ...splStakingJobs,
  ...abexJobs,
  ...kaiJobs,
  ...suilendJobs,
  ...symmetryJobs,
  ...staratlasJobs,
  ...tulipJobs,
  ...phoenixJobs,
  ...uxdJobs,
  ...wormholeJobs,
  ...banxJobs,
  ...nosanaJobs,
  ...jitoJobs,
  ...magicedenJobs,
  ...cloneJobs,
  ...switchboardJobs,
  ...sandglassJobs,
  ...kriyaJobs,
  ...haedalJobs,
  ...typusJobs,
  ...flowxJobs,
  ...moleJobs,
  ...bonfidaJobs,
  ...cropperJobs,
  ...hedgehogJobs,
  ...whalesmarketJobs,
  ...futarchyJobs,
  ...elixirJobs,
  ...moonwalkJobs,
  ...bluefinJobs,
  ...citrusJobs,
  ...sharkyJobs,
  ...sanctumJobs,
  ...allbridgeJobs,
  ...famousfoxfederationJobs,
  ...nxfinanceJobs,
  ...echelonJobs,
  ...solayerJobs,
  ...picassoJobs,
  ...quarryJobs,
  ...thevaultJobs,
  ...deepbookJobs,
  ...suinsJobs,
  ...debridgeJobs,
  ...alphafiJobs,
  ...jewelJobs,
  ...tradeportJobs,
<<<<<<< HEAD
  ...adrasteaJobs,
=======
  ...bluemoveJobs,
  ...stabbleJobs,
  ...franciumJobs,
>>>>>>> 40e0a82a
];

// FETCHERS //
export const fetchers: Fetcher[] = [
  ...tokensFetchers,
  ...nativeStakeFetchers,
  ...tensorFetchers,
  ...marginfiFetchers,
  ...marinadeFetchers,
  ...saveFetchers,
  ...thalaFetchers,
  ...raydiumFetchers,
  ...orcaFetchers,
  ...driftFetchers,
  ...mangoFetchers,
  ...kaminoFetchers,
  ...cetusFetchers,
  ...turbosFetchers,
  ...stakingAptosFetchers,
  ...pancakeswapFetchers,
  ...aftermathFetchers,
  ...aaveFetchers,
  ...ordersFetchers,
  ...morphoFetchers,
  ...liquidityPoolsSeiFetchers,
  ...bucketFetchers,
  ...naviFetchers,
  ...scallopFetchers,
  ...rocketpoolFetchers,
  ...curveFetchers,
  ...stargateFetchers,
  ...makerFetchers,
  ...compoundFetchers,
  ...lidoFetchers,
  ...staderFetchers,
  ...uniswapV2Fetchers,
  ...uniswapFetchers,
  ...balancerFetchers,
  ...paraswapFetchers,
  ...hawksightFetchers,
  ...realmsFetchers,
  ...mapleFetchers,
  ...luloFetchers,
  ...fluxbeamFetchers,
  ...jupiterFetchers,
  ...zetaFetchers,
  ...venusFetchers,
  ...sushiswapFetchers,
  ...yearnFetchers,
  ...atrixFetchers,
  ...zeroOneFetchers,
  ...gooseFXFetchers,
  ...rainFetchers,
  ...lifinityFetchers,
  ...portFetchers,
  ...instadappFetchers,
  ...meteoraFetchers,
  ...streamflowFetchers,
  ...benqiFetchers,
  ...parclFetchers,
  ...pythFetchers,
  ...driftMMFetchers,
  ...ariesFetchers,
  ...flashFetchers,
  ...bonkrewardsFetchers,
  ...accessprotocolFetchers,
  ...aptinFetchers,
  ...bsktFetchers,
  ...genesysgoFetchers,
  ...auroryFetchers,
  ...xStakingSolanaFetchers,
  ...splStakingFetchers,
  ...abexFetchers,
  ...kaiFetchers,
  ...suilendFetchers,
  ...symmetryFetchers,
  ...staratlasFetchers,
  ...tulipFetchers,
  ...phoenixFetchers,
  ...uxdFetchers,
  ...wormholeFetchers,
  ...banxFetchers,
  ...nosanaFetchers,
  ...jitoFetchers,
  ...magicedenFetchers,
  ...cloneFetchers,
  ...sandglassFetchers,
  ...kriyaFetchers,
  ...haedalFetchers,
  ...typusFetchers,
  ...flowxFetchers,
  ...moleFetchers,
  ...bonfidaFetchers,
  ...cropperFetchers,
  ...hedgehogFetchers,
  ...whalesmarketFetchers,
  ...futarchyFetchers,
  ...elixirFetchers,
  ...moonwalkFetchers,
  ...bluefinFetchers,
  ...citrusFetchers,
  ...sharkyFetchers,
  ...sanctumFetchers,
  ...allbridgeFetchers,
  ...famousfoxfederationFetchers,
  ...nxfinanceFetchers,
  ...echelonFetchers,
  ...solayerFetchers,
  ...picassoFetchers,
  ...quarryFetchers,
  ...thevaultFetchers,
  ...deepbookFetchers,
  ...suinsFetchers,
  ...debridgeFetchers,
  ...alphafiFetchers,
  ...jewelFetchers,
  ...tradeportFetchers,
<<<<<<< HEAD
  ...adrasteaFetchers,
=======
  ...bluemoveFetchers,
  ...stabbleFetchers,
  ...franciumFetchers,
>>>>>>> 40e0a82a
];
export const fetchersByAddressSystem = getFetchersByAddressSystem(fetchers);

export const airdropFetchers: AirdropFetcher[] = [
  ...jupiterAirdropFetchers,
  ...kaminoAirdropFetchers,
  ...sanctumAirdropFetchers,
  driftAirdropFetcher,
  parclAirdropFetcher,
  deepbookAirdropFetcher,
  suinsAirdropFetcher,
  ...debridgeAirdropFetchers,
];
export const airdropFetchersByAddressSystem =
  getFetchersByAddressSystem(airdropFetchers);<|MERGE_RESOLUTION|>--- conflicted
+++ resolved
@@ -584,27 +584,25 @@
   fetchers as tradeportFetchers,
 } from './plugins/tradeport';
 import {
-<<<<<<< HEAD
+  platforms as bluemovePlatforms,
+  jobs as bluemoveJobs,
+  fetchers as bluemoveFetchers,
+} from './plugins/bluemove';
+import {
+  platforms as stabblePlatforms,
+  jobs as stabbleJobs,
+  fetchers as stabbleFetchers,
+} from './plugins/stabble';
+import {
+  platforms as franciumPlatforms,
+  jobs as franciumJobs,
+  fetchers as franciumFetchers,
+} from './plugins/francium';
+import {
   platforms as adrasteaPlatforms,
   jobs as adrasteaJobs,
   fetchers as adrasteaFetchers,
 } from './plugins/adrastea';
-=======
-  platforms as bluemovePlatforms,
-  jobs as bluemoveJobs,
-  fetchers as bluemoveFetchers,
-} from './plugins/bluemove';
-import {
-  platforms as stabblePlatforms,
-  jobs as stabbleJobs,
-  fetchers as stabbleFetchers,
-} from './plugins/stabble';
-import {
-  platforms as franciumPlatforms,
-  jobs as franciumJobs,
-  fetchers as franciumFetchers,
-} from './plugins/francium';
->>>>>>> 40e0a82a
 
 export {
   walletTokensPlatform,
@@ -738,13 +736,10 @@
   ...alphafiPlatforms,
   ...jewelPlatforms,
   ...tradeportPlatforms,
-<<<<<<< HEAD
-  ...adrasteaPlatforms,
-=======
   ...bluemovePlatforms,
   ...stabblePlatforms,
   ...franciumPlatforms,
->>>>>>> 40e0a82a
+  ...adrasteaPlatforms,
 ];
 
 // JOBS //
@@ -860,13 +855,10 @@
   ...alphafiJobs,
   ...jewelJobs,
   ...tradeportJobs,
-<<<<<<< HEAD
-  ...adrasteaJobs,
-=======
   ...bluemoveJobs,
   ...stabbleJobs,
   ...franciumJobs,
->>>>>>> 40e0a82a
+  ...adrasteaJobs,
 ];
 
 // FETCHERS //
@@ -984,13 +976,10 @@
   ...alphafiFetchers,
   ...jewelFetchers,
   ...tradeportFetchers,
-<<<<<<< HEAD
-  ...adrasteaFetchers,
-=======
   ...bluemoveFetchers,
   ...stabbleFetchers,
   ...franciumFetchers,
->>>>>>> 40e0a82a
+  ...adrasteaFetchers,
 ];
 export const fetchersByAddressSystem = getFetchersByAddressSystem(fetchers);
 
