import { Platform } from '@sonarwatch/portfolio-core';
import { Fetcher } from './Fetcher';
import { AirdropFetcher } from './AirdropFetcher';
import { Job } from './Job';
import { getFetchersByAddressSystem } from './utils/misc/getFetchersByAddressSystem';
import orphanPlatorms from './orphanPlatorms';
import {
  platforms as tokensPlatforms,
  jobs as tokensJobs,
  fetchers as tokensFetchers,
} from './plugins/tokens';
import {
  platforms as nativeStakePlatforms,
  fetchers as nativeStakeFetchers,
  jobs as nativeStakeJobs,
} from './plugins/native-stake';
import { jobs as switchboardJobs } from './plugins/switchboard';
import {
  platforms as marinadePlatforms,
  fetchers as marinadeFetchers,
} from './plugins/marinade';
import {
  platforms as marginfiPlatforms,
  jobs as marginfiJobs,
  fetchers as marginfiFetchers,
} from './plugins/marginfi';
import {
  platforms as saberPlatforms,
  jobs as saberJobs,
} from './plugins/saber';
import {
  platforms as solendPlatforms,
  jobs as solendJobs,
  fetchers as solendFetchers,
} from './plugins/solend';
import {
  platforms as raydiumPlatforms,
  jobs as raydiumJobs,
  fetchers as raydiumFetchers,
} from './plugins/raydium';
import {
  platforms as orcaPlatforms,
  jobs as orcaJobs,
  fetchers as orcaFetchers,
} from './plugins/orca';
import {
  platforms as meteoraPlatforms,
  jobs as meteoraJobs,
  fetchers as meteoraFetchers,
} from './plugins/meteora';
import {
  platforms as cetusPlatforms,
  jobs as cetusJobs,
  fetchers as cetusFetchers,
} from './plugins/cetus';
import {
  platforms as turbosPlatforms,
  jobs as turbosJobs,
  fetchers as turbosFetchers,
} from './plugins/turbos';
import {
  platforms as thalaPlatforms,
  jobs as thalaJobs,
  fetchers as thalaFetchers,
} from './plugins/thala';
import {
  platforms as tensorPlatforms,
  fetchers as tensorFetchers,
} from './plugins/tensor';
import {
  platforms as ordersPlatforms,
  fetchers as ordersFetchers,
  jobs as ordersJobs,
} from './plugins/orders';
import {
  platforms as aavePlatforms,
  fetchers as aaveFetchers,
  jobs as aaveJobs,
} from './plugins/aave';
import {
  platforms as stakingAptosPlatforms,
  fetchers as stakingAptosFetchers,
} from './plugins/staking-aptos';
import {
  platforms as morphoPlatforms,
  fetchers as morphoFetchers,
  jobs as morphoJobs,
} from './plugins/morpho';
import {
  platforms as driftPlatforms,
  jobs as driftJobs,
  fetchers as driftFetchers,
  airdropFetcher as driftAirdropFetcher,
} from './plugins/drift';
import {
  platforms as mangoPlatforms,
  jobs as mangoJobs,
  fetchers as mangoFetchers,
} from './plugins/mango';
import { jobs as topTokensJobs } from './plugins/top-tokens';
import {
  platforms as liquidityPoolsSeiPlatforms,
  jobs as liquidityPoolsSeiJobs,
  fetchers as liquidityPoolsSeiFetchers,
} from './plugins/liquiditypools-sei';
import {
  platforms as pancakeswapPlatforms,
  jobs as pancakeswapJobs,
  fetchers as pancakeswapFetchers,
} from './plugins/pancakeswap';
import {
  platforms as aftermathPlatforms,
  jobs as aftermathJobs,
  fetchers as aftermathFetchers,
} from './plugins/aftermath';
import {
  platforms as liquidswapPlatforms,
  jobs as liquidswapJobs,
} from './plugins/liquidswap';
import {
  platforms as auxexchangePlatforms,
  jobs as auxexchangeJobs,
} from './plugins/auxexchange';
import {
  jobs as makerJobs,
  platforms as makerPlatforms,
  fetchers as makerFetchers,
} from './plugins/maker';
import {
  jobs as kaminoJobs,
  fetchers as kaminoFetchers,
  platforms as kaminoPlatforms,
} from './plugins/kamino';
import {
  fetchers as bucketFetchers,
  platforms as bucketPlatforms,
} from './plugins/bucket';
import {
  jobs as naviJobs,
  fetchers as naviFetchers,
  platforms as naviPlatforms,
} from './plugins/navi';
import {
  fetchers as scallopFetchers,
  jobs as scallopJobs,
  platforms as scallopPlatforms,
} from './plugins/scallop';
import {
  fetchers as rocketpoolFetchers,
  platforms as rocketpoolPlatforms,
} from './plugins/rocket-pool';
import {
  platforms as lidoPlatforms,
  fetchers as lidoFetchers,
} from './plugins/lido';
import {
  jobs as curveJobs,
  fetchers as curveFetchers,
  platforms as curvePlatforms,
} from './plugins/curve';
import {
  jobs as compoundJobs,
  fetchers as compoundFetchers,
  platforms as compoundPlatforms,
} from './plugins/compound';
import {
  jobs as stargateJobs,
  fetchers as stargateFetchers,
  platforms as stargatePlatforms,
} from './plugins/stargate';
import {
  platforms as staderPlatforms,
  jobs as staderJobs,
  fetchers as staderFetchers,
} from './plugins/stader';
import {
  platforms as uniswapPlatforms,
  jobs as uniswapJobs,
  fetchers as uniswapFetchers,
} from './plugins/uniswap';
import {
  jobs as uniswapV2Jobs,
  fetchers as uniswapV2Fetchers,
} from './plugins/uniswap-v2';
import {
  platforms as balancerPlatforms,
  jobs as balancerJobs,
  fetchers as balancerFetchers,
} from './plugins/balancer';
import {
  platforms as paraswapPlatforms,
  jobs as paraswapJobs,
  fetchers as paraswapFetchers,
} from './plugins/paraswap';
import {
  platforms as hawksightPlatforms,
  fetchers as hawksightFetchers,
} from './plugins/hawksight';
import {
  platforms as realmsPlatforms,
  jobs as realmsJobs,
  fetchers as realmsFetchers,
} from './plugins/daos';
import {
  platforms as maplePlatforms,
  jobs as mapleJobs,
  fetchers as mapleFetchers,
} from './plugins/maple';
import {
  platforms as flexlendPlatforms,
  jobs as flexlendJobs,
  fetchers as flexlendFetchers,
} from './plugins/flexlend';
import {
  platforms as fluxbeamPlatforms,
  jobs as fluxbeamJobs,
  fetchers as fluxbeamFetchers,
} from './plugins/fluxbeam';
import {
  platforms as jupiterPlatforms,
  jobs as jupiterJobs,
  fetchers as jupiterFetchers,
} from './plugins/jupiter';
import {
  platforms as zetaPlatforms,
  jobs as zetaJobs,
  fetchers as zetaFetchers,
} from './plugins/zeta';
import {
  platforms as venusPlatforms,
  jobs as venusJobs,
  fetchers as venusFetchers,
} from './plugins/venus';
import {
  platforms as sushiswapPlatforms,
  jobs as sushiswapJobs,
  fetchers as sushiswapFetchers,
} from './plugins/sushiswap';
import {
  platforms as yearnPlatforms,
  jobs as yearnJobs,
  fetchers as yearnFetchers,
} from './plugins/yearn';
import {
  platforms as atrixPlatforms,
  jobs as atrixJobs,
  fetchers as atrixFetchers,
} from './plugins/atrix';
import {
  platforms as zeroOnePlatforms,
  jobs as zeroOneJobs,
  fetchers as zeroOneFetchers,
} from './plugins/01';
import {
  platforms as gooseFXPlatforms,
  jobs as gooseFXJobs,
  fetchers as gooseFXFetchers,
} from './plugins/goosefx';
import {
  platforms as rainPlatforms,
  jobs as rainJobs,
  fetchers as rainFetchers,
} from './plugins/rain';
import {
  platforms as lifinityPlatforms,
  jobs as lifinityJobs,
  fetchers as lifinityFetchers,
} from './plugins/lifinity';
import {
  platforms as portPlatforms,
  jobs as portJobs,
  fetchers as portFetchers,
} from './plugins/port';
import {
  platforms as instadappPlatforms,
  jobs as instadappJobs,
  fetchers as instadappFetchers,
} from './plugins/instadapp';
import {
  platforms as streamflowPlatforms,
  jobs as streamflowJobs,
  fetchers as streamflowFetchers,
} from './plugins/streamflow';
import {
  platforms as benqiPlatforms,
  jobs as benqiJobs,
  fetchers as benqiFetchers,
} from './plugins/benqi';
import {
  platforms as parclPlatforms,
  jobs as parclJobs,
  fetchers as parclFetchers,
  airdropFetcher as parclAirdropFetcher,
} from './plugins/parcl';
import {
  platforms as pythPlatforms,
  jobs as pythJobs,
  fetchers as pythFetchers,
} from './plugins/pyth';
import {
  platforms as circuitPlatforms,
  jobs as circuitJobs,
  fetchers as circuitFetchers,
} from './plugins/circuit';
import {
  platforms as ariesPlatforms,
  jobs as ariesJobs,
  fetchers as ariesFetchers,
} from './plugins/aries';
import {
  platforms as flashPlatforms,
  jobs as flashJobs,
  fetchers as flashFetchers,
} from './plugins/flash';
import {
  platforms as bonkrewardsPlatforms,
  jobs as bonkrewardsJobs,
  fetchers as bonkrewardsFetchers,
} from './plugins/bonkrewards';
import {
  platforms as accessprotocolPlatforms,
  jobs as accessprotocolJobs,
  fetchers as accessprotocolFetchers,
} from './plugins/accessprotocol';
import {
  platforms as aptinPlatforms,
  jobs as aptinJobs,
  fetchers as aptinFetchers,
} from './plugins/aptin';
import {
  platforms as bsktPlatforms,
  jobs as bsktJobs,
  fetchers as bsktFetchers,
} from './plugins/bskt';
import {
  platforms as genesysgoPlatforms,
  jobs as genesysgoJobs,
  fetchers as genesysgoFetchers,
} from './plugins/genesysgo';
import {
  platforms as auroryPlatforms,
  jobs as auroryJobs,
  fetchers as auroryFetchers,
} from './plugins/aurory';
import {
  platforms as xStakingSolanaPlatforms,
  jobs as xStakingSolanaJobs,
  fetchers as xStakingSolanaFetchers,
} from './plugins/x-staking-solana';
import {
  platforms as splStakingPlatforms,
  jobs as splStakingJobs,
  fetchers as splStakingFetchers,
} from './plugins/armada-staking';
import {
  platforms as abexPlatforms,
  jobs as abexJobs,
  fetchers as abexFetchers,
} from './plugins/abex';
import {
  platforms as kaiPlatforms,
  jobs as kaiJobs,
  fetchers as kaiFetchers,
} from './plugins/kai';
import {
  platforms as suilendPlatforms,
  jobs as suilendJobs,
  fetchers as suilendFetchers,
} from './plugins/suilend';
import {
  platforms as symmetryPlatforms,
  jobs as symmetryJobs,
  fetchers as symmetryFetchers,
} from './plugins/symmetry';
import {
  platforms as staratlasPlatforms,
  jobs as staratlasJobs,
  fetchers as staratlasFetchers,
} from './plugins/staratlas';
import {
  platforms as tulipPlatforms,
  jobs as tulipJobs,
  fetchers as tulipFetchers,
} from './plugins/tulip';
import {
  platforms as phoenixPlatforms,
  jobs as phoenixJobs,
  fetchers as phoenixFetchers,
} from './plugins/phoenix';
import {
  platforms as uxdPlatforms,
  jobs as uxdJobs,
  fetchers as uxdFetchers,
} from './plugins/uxd';
import {
  platforms as wormholePlatforms,
  jobs as wormholeJobs,
  fetchers as wormholeFetchers,
} from './plugins/wormhole';
import {
  platforms as banxPlatforms,
  jobs as banxJobs,
  fetchers as banxFetchers,
} from './plugins/banx';
import {
  platforms as nosanaPlatforms,
  jobs as nosanaJobs,
  fetchers as nosanaFetchers,
} from './plugins/nosana';
import {
  platforms as jitoPlatforms,
  jobs as jitoJobs,
  fetchers as jitoFetchers,
} from './plugins/jito';
import {
  platforms as magicedenPlatforms,
  jobs as magicedenJobs,
  fetchers as magicedenFetchers,
} from './plugins/magiceden';
import {
  platforms as clonePlatforms,
  jobs as cloneJobs,
  fetchers as cloneFetchers,
} from './plugins/clone';
import {
  platforms as sandglassPlatforms,
  jobs as sandglassJobs,
  fetchers as sandglassFetchers,
} from './plugins/sandglass';
import {
  platforms as kriyaPlatforms,
  jobs as kriyaJobs,
  fetchers as kriyaFetchers,
} from './plugins/kriya';
import {
  platforms as haedalPlatforms,
  jobs as haedalJobs,
  fetchers as haedalFetchers,
} from './plugins/haedal';
import {
  platforms as flowxPlatforms,
  jobs as flowxJobs,
  fetchers as flowxFetchers,
} from './plugins/flowx';
import {
  jobs as moleJobs,
  fetchers as moleFetchers,
  platforms as molePlatforms,
} from './plugins/mole';
import {
<<<<<<< HEAD
  platforms as elixirPlatforms,
  jobs as elixirJobs,
  fetchers as elixirFetchers,
} from './plugins/elixir';
=======
  jobs as bonfidaJobs,
  fetchers as bonfidaFetchers,
  platforms as bonfidaPlatforms,
} from './plugins/bonfida';
import {
  jobs as cropperJobs,
  fetchers as cropperFetchers,
  platforms as cropperPlatforms,
} from './plugins/cropper';
import {
  jobs as hedgehogJobs,
  fetchers as hedgehogFetchers,
  platforms as hedgehogPlatforms,
} from './plugins/hedgehog';
import {
  jobs as whalesmarketJobs,
  fetchers as whalesmarketFetchers,
  platforms as whalesmarketPlatforms,
} from './plugins/whalesmarket';
>>>>>>> 1619d8dc

export {
  walletTokensPlatform,
  walletNftsPlatform,
} from './plugins/tokens/constants';
export { getFetchersByAddressSystem } from './utils/misc/getFetchersByAddressSystem';

export * from './Cache';
export * from './Fetcher';
export * from './AirdropFetcher';
export * from './Job';
export * from './utils/name-service';
export * from './utils/blank';
export { getLlamaProtocolsJob } from './plugins/llama-protocols';

// PLATFORMS //
export const platforms: Platform[] = [
  ...orphanPlatorms,
  ...aavePlatforms,
  ...orcaPlatforms,
  ...cetusPlatforms,
  ...driftPlatforms,
  ...auxexchangePlatforms,
  ...liquidityPoolsSeiPlatforms,
  ...liquidswapPlatforms,
  ...aftermathPlatforms,
  ...pancakeswapPlatforms,
  ...tokensPlatforms,
  ...nativeStakePlatforms,
  ...marinadePlatforms,
  ...saberPlatforms,
  ...solendPlatforms,
  ...marginfiPlatforms,
  ...raydiumPlatforms,
  ...meteoraPlatforms,
  ...turbosPlatforms,
  ...thalaPlatforms,
  ...tensorPlatforms,
  ...ordersPlatforms,
  ...stakingAptosPlatforms,
  ...morphoPlatforms,
  ...mangoPlatforms,
  ...kaminoPlatforms,
  ...bucketPlatforms,
  ...naviPlatforms,
  ...scallopPlatforms,
  ...makerPlatforms,
  ...rocketpoolPlatforms,
  ...lidoPlatforms,
  ...curvePlatforms,
  ...compoundPlatforms,
  ...stargatePlatforms,
  ...staderPlatforms,
  ...uniswapPlatforms,
  ...balancerPlatforms,
  ...paraswapPlatforms,
  ...hawksightPlatforms,
  ...realmsPlatforms,
  ...maplePlatforms,
  ...flexlendPlatforms,
  ...fluxbeamPlatforms,
  ...zetaPlatforms,
  ...venusPlatforms,
  ...sushiswapPlatforms,
  ...yearnPlatforms,
  ...atrixPlatforms,
  ...zeroOnePlatforms,
  ...gooseFXPlatforms,
  ...rainPlatforms,
  ...lifinityPlatforms,
  ...portPlatforms,
  ...instadappPlatforms,
  ...streamflowPlatforms,
  ...benqiPlatforms,
  ...parclPlatforms,
  ...pythPlatforms,
  ...jupiterPlatforms,
  ...circuitPlatforms,
  ...ariesPlatforms,
  ...flashPlatforms,
  ...bonkrewardsPlatforms,
  ...accessprotocolPlatforms,
  ...aptinPlatforms,
  ...bsktPlatforms,
  ...genesysgoPlatforms,
  ...auroryPlatforms,
  ...xStakingSolanaPlatforms,
  ...splStakingPlatforms,
  ...abexPlatforms,
  ...kaiPlatforms,
  ...suilendPlatforms,
  ...symmetryPlatforms,
  ...staratlasPlatforms,
  ...tulipPlatforms,
  ...phoenixPlatforms,
  ...uxdPlatforms,
  ...wormholePlatforms,
  ...banxPlatforms,
  ...nosanaPlatforms,
  ...jitoPlatforms,
  ...magicedenPlatforms,
  ...flowxPlatforms,
  ...clonePlatforms,
  ...sandglassPlatforms,
  ...kriyaPlatforms,
  ...haedalPlatforms,
  ...molePlatforms,
<<<<<<< HEAD
  ...elixirPlatforms,
=======
  ...bonfidaPlatforms,
  ...cropperPlatforms,
  ...hedgehogPlatforms,
  ...whalesmarketPlatforms,
>>>>>>> 1619d8dc
];

// JOBS //
export const jobs: Job[] = [
  ...tokensJobs,
  ...nativeStakeJobs,
  ...thalaJobs,
  ...marginfiJobs,
  ...raydiumJobs,
  ...solendJobs,
  ...meteoraJobs,
  ...orcaJobs,
  ...driftJobs,
  ...mangoJobs,
  ...cetusJobs,
  ...turbosJobs,
  ...topTokensJobs,
  ...pancakeswapJobs,
  ...auxexchangeJobs,
  ...saberJobs,
  ...aaveJobs,
  ...ordersJobs,
  ...morphoJobs,
  ...makerJobs,
  ...liquidityPoolsSeiJobs,
  ...aftermathJobs,
  ...liquidswapJobs,
  ...kaminoJobs,
  ...naviJobs,
  ...scallopJobs,
  ...curveJobs,
  ...compoundJobs,
  ...stargateJobs,
  ...staderJobs,
  ...uniswapV2Jobs,
  ...uniswapJobs,
  ...balancerJobs,
  ...paraswapJobs,
  ...realmsJobs,
  ...mapleJobs,
  ...flexlendJobs,
  ...fluxbeamJobs,
  ...jupiterJobs,
  ...zetaJobs,
  ...venusJobs,
  ...sushiswapJobs,
  ...yearnJobs,
  ...atrixJobs,
  ...zeroOneJobs,
  ...gooseFXJobs,
  ...rainJobs,
  ...lifinityJobs,
  ...portJobs,
  ...instadappJobs,
  ...streamflowJobs,
  ...benqiJobs,
  ...parclJobs,
  ...pythJobs,
  ...circuitJobs,
  ...ariesJobs,
  ...flashJobs,
  ...bonkrewardsJobs,
  ...accessprotocolJobs,
  ...aptinJobs,
  ...bsktJobs,
  ...genesysgoJobs,
  ...auroryJobs,
  ...xStakingSolanaJobs,
  ...splStakingJobs,
  ...abexJobs,
  ...kaiJobs,
  ...suilendJobs,
  ...symmetryJobs,
  ...staratlasJobs,
  ...tulipJobs,
  ...phoenixJobs,
  ...uxdJobs,
  ...wormholeJobs,
  ...banxJobs,
  ...nosanaJobs,
  ...jitoJobs,
  ...magicedenJobs,
  ...cloneJobs,
  ...switchboardJobs,
  ...sandglassJobs,
  ...kriyaJobs,
  ...haedalJobs,
  ...flowxJobs,
  ...moleJobs,
<<<<<<< HEAD
  ...elixirJobs,
=======
  ...bonfidaJobs,
  ...cropperJobs,
  ...hedgehogJobs,
  ...whalesmarketJobs,
>>>>>>> 1619d8dc
];

// FETCHERS //
export const fetchers: Fetcher[] = [
  ...tokensFetchers,
  ...nativeStakeFetchers,
  ...tensorFetchers,
  ...marginfiFetchers,
  ...marinadeFetchers,
  ...solendFetchers,
  ...thalaFetchers,
  ...raydiumFetchers,
  ...orcaFetchers,
  ...driftFetchers,
  ...mangoFetchers,
  ...kaminoFetchers,
  ...cetusFetchers,
  ...turbosFetchers,
  ...stakingAptosFetchers,
  ...pancakeswapFetchers,
  ...aftermathFetchers,
  ...aaveFetchers,
  ...ordersFetchers,
  ...morphoFetchers,
  ...liquidityPoolsSeiFetchers,
  ...bucketFetchers,
  ...naviFetchers,
  ...scallopFetchers,
  ...rocketpoolFetchers,
  ...curveFetchers,
  ...stargateFetchers,
  ...makerFetchers,
  ...compoundFetchers,
  ...lidoFetchers,
  ...staderFetchers,
  ...uniswapV2Fetchers,
  ...uniswapFetchers,
  ...balancerFetchers,
  ...paraswapFetchers,
  ...hawksightFetchers,
  ...realmsFetchers,
  ...mapleFetchers,
  ...flexlendFetchers,
  ...fluxbeamFetchers,
  ...jupiterFetchers,
  ...zetaFetchers,
  ...venusFetchers,
  ...sushiswapFetchers,
  ...yearnFetchers,
  ...atrixFetchers,
  ...zeroOneFetchers,
  ...gooseFXFetchers,
  ...rainFetchers,
  ...lifinityFetchers,
  ...portFetchers,
  ...instadappFetchers,
  ...meteoraFetchers,
  ...streamflowFetchers,
  ...benqiFetchers,
  ...parclFetchers,
  ...pythFetchers,
  ...circuitFetchers,
  ...ariesFetchers,
  ...flashFetchers,
  ...bonkrewardsFetchers,
  ...accessprotocolFetchers,
  ...aptinFetchers,
  ...bsktFetchers,
  ...genesysgoFetchers,
  ...auroryFetchers,
  ...xStakingSolanaFetchers,
  ...splStakingFetchers,
  ...abexFetchers,
  ...kaiFetchers,
  ...suilendFetchers,
  ...symmetryFetchers,
  ...staratlasFetchers,
  ...tulipFetchers,
  ...phoenixFetchers,
  ...uxdFetchers,
  ...wormholeFetchers,
  ...banxFetchers,
  ...nosanaFetchers,
  ...jitoFetchers,
  ...magicedenFetchers,
  ...cloneFetchers,
  ...sandglassFetchers,
  ...kriyaFetchers,
  ...haedalFetchers,
  ...flowxFetchers,
  ...moleFetchers,
<<<<<<< HEAD
  ...elixirFetchers,
=======
  ...bonfidaFetchers,
  ...cropperFetchers,
  ...hedgehogFetchers,
  ...whalesmarketFetchers,
>>>>>>> 1619d8dc
];
export const fetchersByAddressSystem = getFetchersByAddressSystem(fetchers);

export const airdropFetchers: AirdropFetcher[] = [
  driftAirdropFetcher,
  parclAirdropFetcher,
];
export const airdropFetchersByAddressSystem =
  getFetchersByAddressSystem(airdropFetchers);<|MERGE_RESOLUTION|>--- conflicted
+++ resolved
@@ -448,32 +448,30 @@
   platforms as molePlatforms,
 } from './plugins/mole';
 import {
-<<<<<<< HEAD
+  jobs as bonfidaJobs,
+  fetchers as bonfidaFetchers,
+  platforms as bonfidaPlatforms,
+} from './plugins/bonfida';
+import {
+  jobs as cropperJobs,
+  fetchers as cropperFetchers,
+  platforms as cropperPlatforms,
+} from './plugins/cropper';
+import {
+  jobs as hedgehogJobs,
+  fetchers as hedgehogFetchers,
+  platforms as hedgehogPlatforms,
+} from './plugins/hedgehog';
+import {
+  jobs as whalesmarketJobs,
+  fetchers as whalesmarketFetchers,
+  platforms as whalesmarketPlatforms,
+} from './plugins/whalesmarket';
+import {
   platforms as elixirPlatforms,
   jobs as elixirJobs,
   fetchers as elixirFetchers,
 } from './plugins/elixir';
-=======
-  jobs as bonfidaJobs,
-  fetchers as bonfidaFetchers,
-  platforms as bonfidaPlatforms,
-} from './plugins/bonfida';
-import {
-  jobs as cropperJobs,
-  fetchers as cropperFetchers,
-  platforms as cropperPlatforms,
-} from './plugins/cropper';
-import {
-  jobs as hedgehogJobs,
-  fetchers as hedgehogFetchers,
-  platforms as hedgehogPlatforms,
-} from './plugins/hedgehog';
-import {
-  jobs as whalesmarketJobs,
-  fetchers as whalesmarketFetchers,
-  platforms as whalesmarketPlatforms,
-} from './plugins/whalesmarket';
->>>>>>> 1619d8dc
 
 export {
   walletTokensPlatform,
@@ -581,14 +579,11 @@
   ...kriyaPlatforms,
   ...haedalPlatforms,
   ...molePlatforms,
-<<<<<<< HEAD
-  ...elixirPlatforms,
-=======
   ...bonfidaPlatforms,
   ...cropperPlatforms,
   ...hedgehogPlatforms,
   ...whalesmarketPlatforms,
->>>>>>> 1619d8dc
+  ...elixirPlatforms,
 ];
 
 // JOBS //
@@ -678,14 +673,11 @@
   ...haedalJobs,
   ...flowxJobs,
   ...moleJobs,
-<<<<<<< HEAD
-  ...elixirJobs,
-=======
   ...bonfidaJobs,
   ...cropperJobs,
   ...hedgehogJobs,
   ...whalesmarketJobs,
->>>>>>> 1619d8dc
+  ...elixirJobs,
 ];
 
 // FETCHERS //
@@ -777,14 +769,11 @@
   ...haedalFetchers,
   ...flowxFetchers,
   ...moleFetchers,
-<<<<<<< HEAD
-  ...elixirFetchers,
-=======
   ...bonfidaFetchers,
   ...cropperFetchers,
   ...hedgehogFetchers,
   ...whalesmarketFetchers,
->>>>>>> 1619d8dc
+  ...elixirFetchers,
 ];
 export const fetchersByAddressSystem = getFetchersByAddressSystem(fetchers);
 
