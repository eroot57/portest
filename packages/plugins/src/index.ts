--- conflicted
+++ resolved
@@ -414,17 +414,15 @@
   fetchers as magicedenFetchers,
 } from './plugins/magiceden';
 import {
-<<<<<<< HEAD
+  platforms as clonePlatforms,
+  jobs as cloneJobs,
+  fetchers as cloneFetchers,
+} from './plugins/clone';
+import {
   platforms as flowxPlatforms,
   jobs as flowxJobs,
   fetchers as flowxFetchers,
 } from './plugins/flowx';
-=======
-  platforms as clonePlatforms,
-  jobs as cloneJobs,
-  fetchers as cloneFetchers,
-} from './plugins/clone';
->>>>>>> c6b3cb4e
 
 export {
   walletTokensPlatform,
@@ -525,11 +523,8 @@
   ...nosanaPlatforms,
   ...jitoPlatforms,
   ...magicedenPlatforms,
-<<<<<<< HEAD
   ...flowxPlatforms,
-=======
   ...clonePlatforms,
->>>>>>> c6b3cb4e
 ];
 
 // JOBS //
@@ -612,12 +607,9 @@
   ...nosanaJobs,
   ...jitoJobs,
   ...magicedenJobs,
-<<<<<<< HEAD
-  ...flowxJobs,
-=======
   ...cloneJobs,
   ...switchboardJobs,
->>>>>>> c6b3cb4e
+  ...flowxJobs,
 ];
 
 // FETCHERS //
@@ -702,10 +694,7 @@
   ...nosanaFetchers,
   ...jitoFetchers,
   ...magicedenFetchers,
-<<<<<<< HEAD
+  ...cloneFetchers,
   ...flowxFetchers,
-=======
-  ...cloneFetchers,
->>>>>>> c6b3cb4e
 ];
 export const fetchersByAddressSystem = getFetchersByAddressSystem(fetchers);