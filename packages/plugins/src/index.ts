--- conflicted
+++ resolved
@@ -513,17 +513,15 @@
   fetchers as allbridgeFetchers,
 } from './plugins/allbridge';
 import {
-<<<<<<< HEAD
   platforms as famoustokenmarketPlatforms,
   jobs as famoustokenmarketJobs,
   fetchers as famoustokenmarketFetchers,
 } from './plugins/famousfoxfederation';
-=======
+import {
   platforms as nxfinancePlatforms,
   jobs as nxfinanceJobs,
   fetchers as nxfinanceFetchers,
 } from './plugins/nxfinance';
->>>>>>> dccfd6af
 
 export {
   walletTokensPlatform,
@@ -644,11 +642,8 @@
   ...sharkyPlatforms,
   ...sanctumPlatforms,
   ...allbridgePlatforms,
-<<<<<<< HEAD
   ...famoustokenmarketPlatforms,
-=======
   ...nxfinancePlatforms,
->>>>>>> dccfd6af
 ];
 
 // JOBS //
@@ -751,11 +746,8 @@
   ...sharkyJobs,
   ...sanctumJobs,
   ...allbridgeJobs,
-<<<<<<< HEAD
   ...famoustokenmarketJobs,
-=======
   ...nxfinanceJobs,
->>>>>>> dccfd6af
 ];
 
 // FETCHERS //
@@ -860,11 +852,8 @@
   ...sharkyFetchers,
   ...sanctumFetchers,
   ...allbridgeFetchers,
-<<<<<<< HEAD
   ...famoustokenmarketFetchers,
-=======
   ...nxfinanceFetchers,
->>>>>>> dccfd6af
 ];
 export const fetchersByAddressSystem = getFetchersByAddressSystem(fetchers);
 
