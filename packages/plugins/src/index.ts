--- conflicted
+++ resolved
@@ -144,17 +144,15 @@
   platforms as curvePlatforms,
 } from './plugins/curve';
 import {
-<<<<<<< HEAD
   jobs as compoundJobs,
   fetchers as compoundFetchers,
   platforms as compoundPlatforms,
 } from './plugins/compound';
-=======
+import {
   jobs as stargateJobs,
   fetchers as stargateFetchers,
   platforms as stargatePlatforms,
 } from './plugins/stargate';
->>>>>>> b1943e92
 
 export {
   walletTokensPlatform,
@@ -202,11 +200,8 @@
   ...rocketpoolPlatforms,
   ...lidoPlatforms,
   ...curvePlatforms,
-<<<<<<< HEAD
   ...compoundPlatforms,
-=======
   ...stargatePlatforms,
->>>>>>> b1943e92
 ];
 
 // JOBS //
@@ -237,11 +232,8 @@
   ...kaminoJobs,
   ...naviJobs,
   ...curveJobs,
-<<<<<<< HEAD
   ...compoundJobs,
-=======
   ...stargateJobs,
->>>>>>> b1943e92
 ];
 
 // FETCHERS //
