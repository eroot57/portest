import { Platform } from '@sonarwatch/portfolio-core';
import { Fetcher } from './Fetcher';
import { AirdropFetcher } from './AirdropFetcher';
import { Job } from './Job';
import { getFetchersByAddressSystem } from './utils/misc/getFetchersByAddressSystem';
import orphanPlatorms from './orphanPlatorms';
import {
  platforms as tokensPlatforms,
  jobs as tokensJobs,
  fetchers as tokensFetchers,
} from './plugins/tokens';
import {
  platforms as nativeStakePlatforms,
  fetchers as nativeStakeFetchers,
  jobs as nativeStakeJobs,
} from './plugins/native-stake';
import { jobs as switchboardJobs } from './plugins/switchboard';
import {
  platforms as marinadePlatforms,
  fetchers as marinadeFetchers,
} from './plugins/marinade';
import {
  platforms as marginfiPlatforms,
  jobs as marginfiJobs,
  fetchers as marginfiFetchers,
} from './plugins/marginfi';
import {
  platforms as saberPlatforms,
  jobs as saberJobs,
} from './plugins/saber';
import {
  platforms as savePlatforms,
  jobs as saveJobs,
  fetchers as saveFetchers,
} from './plugins/save';
import {
  platforms as raydiumPlatforms,
  jobs as raydiumJobs,
  fetchers as raydiumFetchers,
} from './plugins/raydium';
import {
  platforms as orcaPlatforms,
  jobs as orcaJobs,
  fetchers as orcaFetchers,
} from './plugins/orca';
import {
  platforms as meteoraPlatforms,
  jobs as meteoraJobs,
  fetchers as meteoraFetchers,
} from './plugins/meteora';
import {
  platforms as cetusPlatforms,
  jobs as cetusJobs,
  fetchers as cetusFetchers,
} from './plugins/cetus';
import {
  platforms as turbosPlatforms,
  jobs as turbosJobs,
  fetchers as turbosFetchers,
} from './plugins/turbos';
import {
  platforms as thalaPlatforms,
  jobs as thalaJobs,
  fetchers as thalaFetchers,
} from './plugins/thala';
import {
  platforms as tensorPlatforms,
  fetchers as tensorFetchers,
} from './plugins/tensor';
import {
  platforms as ordersPlatforms,
  fetchers as ordersFetchers,
  jobs as ordersJobs,
} from './plugins/orders';
import {
  platforms as aavePlatforms,
  fetchers as aaveFetchers,
  jobs as aaveJobs,
} from './plugins/aave';
import {
  platforms as stakingAptosPlatforms,
  fetchers as stakingAptosFetchers,
} from './plugins/staking-aptos';
import {
  platforms as morphoPlatforms,
  fetchers as morphoFetchers,
  jobs as morphoJobs,
} from './plugins/morpho';
import {
  platforms as driftPlatforms,
  jobs as driftJobs,
  fetchers as driftFetchers,
  airdropFetcher as driftAirdropFetcher,
} from './plugins/drift';
import {
  platforms as mangoPlatforms,
  jobs as mangoJobs,
  fetchers as mangoFetchers,
} from './plugins/mango';
import { jobs as topTokensJobs } from './plugins/top-tokens';
import {
  platforms as liquidityPoolsSeiPlatforms,
  jobs as liquidityPoolsSeiJobs,
  fetchers as liquidityPoolsSeiFetchers,
} from './plugins/liquiditypools-sei';
import {
  platforms as pancakeswapPlatforms,
  jobs as pancakeswapJobs,
  fetchers as pancakeswapFetchers,
} from './plugins/pancakeswap';
import {
  platforms as aftermathPlatforms,
  jobs as aftermathJobs,
  fetchers as aftermathFetchers,
} from './plugins/aftermath';
import {
  platforms as liquidswapPlatforms,
  jobs as liquidswapJobs,
} from './plugins/liquidswap';
import {
  platforms as auxexchangePlatforms,
  jobs as auxexchangeJobs,
} from './plugins/auxexchange';
import {
  jobs as makerJobs,
  platforms as makerPlatforms,
  fetchers as makerFetchers,
} from './plugins/maker';
import {
  jobs as kaminoJobs,
  fetchers as kaminoFetchers,
  platforms as kaminoPlatforms,
  airdropFetchers as kaminoAirdropFetchers,
} from './plugins/kamino';
import {
  fetchers as bucketFetchers,
  platforms as bucketPlatforms,
} from './plugins/bucket';
import {
  jobs as naviJobs,
  fetchers as naviFetchers,
  platforms as naviPlatforms,
} from './plugins/navi';
import {
  fetchers as scallopFetchers,
  jobs as scallopJobs,
  platforms as scallopPlatforms,
} from './plugins/scallop';
import {
  fetchers as rocketpoolFetchers,
  platforms as rocketpoolPlatforms,
} from './plugins/rocket-pool';
import {
  platforms as lidoPlatforms,
  fetchers as lidoFetchers,
} from './plugins/lido';
import {
  jobs as curveJobs,
  fetchers as curveFetchers,
  platforms as curvePlatforms,
} from './plugins/curve';
import {
  jobs as compoundJobs,
  fetchers as compoundFetchers,
  platforms as compoundPlatforms,
} from './plugins/compound';
import {
  jobs as stargateJobs,
  fetchers as stargateFetchers,
  platforms as stargatePlatforms,
} from './plugins/stargate';
import {
  platforms as staderPlatforms,
  jobs as staderJobs,
  fetchers as staderFetchers,
} from './plugins/stader';
import {
  platforms as uniswapPlatforms,
  jobs as uniswapJobs,
  fetchers as uniswapFetchers,
} from './plugins/uniswap';
import {
  jobs as uniswapV2Jobs,
  fetchers as uniswapV2Fetchers,
} from './plugins/uniswap-v2';
import {
  platforms as balancerPlatforms,
  jobs as balancerJobs,
  fetchers as balancerFetchers,
} from './plugins/balancer';
import {
  platforms as paraswapPlatforms,
  jobs as paraswapJobs,
  fetchers as paraswapFetchers,
} from './plugins/paraswap';
import {
  platforms as hawksightPlatforms,
  fetchers as hawksightFetchers,
} from './plugins/hawksight';
import {
  platforms as realmsPlatforms,
  jobs as realmsJobs,
  fetchers as realmsFetchers,
} from './plugins/daos';
import {
  platforms as maplePlatforms,
  jobs as mapleJobs,
  fetchers as mapleFetchers,
} from './plugins/maple';
import {
  platforms as flexlendPlatforms,
  jobs as flexlendJobs,
  fetchers as flexlendFetchers,
} from './plugins/flexlend';
import {
  platforms as fluxbeamPlatforms,
  jobs as fluxbeamJobs,
  fetchers as fluxbeamFetchers,
} from './plugins/fluxbeam';
import {
  platforms as jupiterPlatforms,
  jobs as jupiterJobs,
  fetchers as jupiterFetchers,
  airdropFetchers as jupiterAirdropFetchers,
} from './plugins/jupiter';
import {
  platforms as zetaPlatforms,
  jobs as zetaJobs,
  fetchers as zetaFetchers,
} from './plugins/zeta';
import {
  platforms as venusPlatforms,
  jobs as venusJobs,
  fetchers as venusFetchers,
} from './plugins/venus';
import {
  platforms as sushiswapPlatforms,
  jobs as sushiswapJobs,
  fetchers as sushiswapFetchers,
} from './plugins/sushiswap';
import {
  platforms as yearnPlatforms,
  jobs as yearnJobs,
  fetchers as yearnFetchers,
} from './plugins/yearn';
import {
  platforms as atrixPlatforms,
  jobs as atrixJobs,
  fetchers as atrixFetchers,
} from './plugins/atrix';
import {
  platforms as zeroOnePlatforms,
  jobs as zeroOneJobs,
  fetchers as zeroOneFetchers,
} from './plugins/01';
import {
  platforms as gooseFXPlatforms,
  jobs as gooseFXJobs,
  fetchers as gooseFXFetchers,
} from './plugins/goosefx';
import {
  platforms as rainPlatforms,
  jobs as rainJobs,
  fetchers as rainFetchers,
} from './plugins/rain';
import {
  platforms as lifinityPlatforms,
  jobs as lifinityJobs,
  fetchers as lifinityFetchers,
} from './plugins/lifinity';
import {
  platforms as portPlatforms,
  jobs as portJobs,
  fetchers as portFetchers,
} from './plugins/port';
import {
  platforms as instadappPlatforms,
  jobs as instadappJobs,
  fetchers as instadappFetchers,
} from './plugins/instadapp';
import {
  platforms as streamflowPlatforms,
  jobs as streamflowJobs,
  fetchers as streamflowFetchers,
} from './plugins/streamflow';
import {
  platforms as benqiPlatforms,
  jobs as benqiJobs,
  fetchers as benqiFetchers,
} from './plugins/benqi';
import {
  platforms as parclPlatforms,
  jobs as parclJobs,
  fetchers as parclFetchers,
  airdropFetcher as parclAirdropFetcher,
} from './plugins/parcl';
import {
  platforms as pythPlatforms,
  jobs as pythJobs,
  fetchers as pythFetchers,
} from './plugins/pyth';
import {
  platforms as circuitPlatforms,
  jobs as circuitJobs,
  fetchers as circuitFetchers,
} from './plugins/circuit';
import {
  platforms as ariesPlatforms,
  jobs as ariesJobs,
  fetchers as ariesFetchers,
} from './plugins/aries';
import {
  platforms as flashPlatforms,
  jobs as flashJobs,
  fetchers as flashFetchers,
} from './plugins/flash';
import {
  platforms as bonkrewardsPlatforms,
  jobs as bonkrewardsJobs,
  fetchers as bonkrewardsFetchers,
} from './plugins/bonkrewards';
import {
  platforms as accessprotocolPlatforms,
  jobs as accessprotocolJobs,
  fetchers as accessprotocolFetchers,
} from './plugins/accessprotocol';
import {
  platforms as aptinPlatforms,
  jobs as aptinJobs,
  fetchers as aptinFetchers,
} from './plugins/aptin';
import {
  platforms as bsktPlatforms,
  jobs as bsktJobs,
  fetchers as bsktFetchers,
} from './plugins/bskt';
import {
  platforms as genesysgoPlatforms,
  jobs as genesysgoJobs,
  fetchers as genesysgoFetchers,
} from './plugins/genesysgo';
import {
  platforms as auroryPlatforms,
  jobs as auroryJobs,
  fetchers as auroryFetchers,
} from './plugins/aurory';
import {
  platforms as xStakingSolanaPlatforms,
  jobs as xStakingSolanaJobs,
  fetchers as xStakingSolanaFetchers,
} from './plugins/x-staking-solana';
import {
  platforms as splStakingPlatforms,
  jobs as splStakingJobs,
  fetchers as splStakingFetchers,
} from './plugins/armada-staking';
import {
  platforms as abexPlatforms,
  jobs as abexJobs,
  fetchers as abexFetchers,
} from './plugins/abex';
import {
  platforms as kaiPlatforms,
  jobs as kaiJobs,
  fetchers as kaiFetchers,
} from './plugins/kai';
import {
  platforms as suilendPlatforms,
  jobs as suilendJobs,
  fetchers as suilendFetchers,
} from './plugins/suilend';
import {
  platforms as symmetryPlatforms,
  jobs as symmetryJobs,
  fetchers as symmetryFetchers,
} from './plugins/symmetry';
import {
  platforms as staratlasPlatforms,
  jobs as staratlasJobs,
  fetchers as staratlasFetchers,
} from './plugins/staratlas';
import {
  platforms as tulipPlatforms,
  jobs as tulipJobs,
  fetchers as tulipFetchers,
} from './plugins/tulip';
import {
  platforms as phoenixPlatforms,
  jobs as phoenixJobs,
  fetchers as phoenixFetchers,
} from './plugins/phoenix';
import {
  platforms as uxdPlatforms,
  jobs as uxdJobs,
  fetchers as uxdFetchers,
} from './plugins/uxd';
import {
  platforms as wormholePlatforms,
  jobs as wormholeJobs,
  fetchers as wormholeFetchers,
} from './plugins/wormhole';
import {
  platforms as banxPlatforms,
  jobs as banxJobs,
  fetchers as banxFetchers,
} from './plugins/banx';
import {
  platforms as nosanaPlatforms,
  jobs as nosanaJobs,
  fetchers as nosanaFetchers,
} from './plugins/nosana';
import {
  platforms as jitoPlatforms,
  jobs as jitoJobs,
  fetchers as jitoFetchers,
} from './plugins/jito';
import {
  platforms as magicedenPlatforms,
  jobs as magicedenJobs,
  fetchers as magicedenFetchers,
} from './plugins/magiceden';
import {
  platforms as clonePlatforms,
  jobs as cloneJobs,
  fetchers as cloneFetchers,
} from './plugins/clone';
import {
  platforms as sandglassPlatforms,
  jobs as sandglassJobs,
  fetchers as sandglassFetchers,
} from './plugins/sandglass';
import {
  platforms as kriyaPlatforms,
  jobs as kriyaJobs,
  fetchers as kriyaFetchers,
} from './plugins/kriya';
import {
  platforms as haedalPlatforms,
  jobs as haedalJobs,
  fetchers as haedalFetchers,
} from './plugins/haedal';
import {
  platforms as flowxPlatforms,
  jobs as flowxJobs,
  fetchers as flowxFetchers,
} from './plugins/flowx';
import {
  platforms as typusPlatforms,
  jobs as typusJobs,
  fetchers as typusFetchers,
} from './plugins/typus';
import {
  jobs as moleJobs,
  fetchers as moleFetchers,
  platforms as molePlatforms,
} from './plugins/mole';
import {
  jobs as bonfidaJobs,
  fetchers as bonfidaFetchers,
  platforms as bonfidaPlatforms,
} from './plugins/bonfida';
import {
  jobs as cropperJobs,
  fetchers as cropperFetchers,
  platforms as cropperPlatforms,
} from './plugins/cropper';
import {
  jobs as hedgehogJobs,
  fetchers as hedgehogFetchers,
  platforms as hedgehogPlatforms,
} from './plugins/hedgehog';
import {
  jobs as whalesmarketJobs,
  fetchers as whalesmarketFetchers,
  platforms as whalesmarketPlatforms,
} from './plugins/whalesmarket';
import {
  jobs as futarchyJobs,
  fetchers as futarchyFetchers,
  platforms as futarchyPlatforms,
} from './plugins/futarchy';
import {
  platforms as elixirPlatforms,
  jobs as elixirJobs,
  fetchers as elixirFetchers,
} from './plugins/elixir';
import {
  platforms as moonwalkPlatforms,
  jobs as moonwalkJobs,
  fetchers as moonwalkFetchers,
} from './plugins/moonwalk';
import {
  jobs as bluefinJobs,
  fetchers as bluefinFetchers,
  platforms as bluefinPlatforms,
} from './plugins/bluefin';
import {
  platforms as citrusPlatforms,
  jobs as citrusJobs,
  fetchers as citrusFetchers,
} from './plugins/citrus';
import {
  platforms as sharkyPlatforms,
  jobs as sharkyJobs,
  fetchers as sharkyFetchers,
} from './plugins/sharky';
import {
  platforms as sanctumPlatforms,
  jobs as sanctumJobs,
  fetchers as sanctumFetchers,
  airdropFetchers as sanctumAirdropFetchers,
} from './plugins/sanctum';
import {
  platforms as allbridgePlatforms,
  jobs as allbridgeJobs,
  fetchers as allbridgeFetchers,
} from './plugins/allbridge';
import {
  platforms as famousfoxfederationPlatforms,
  jobs as famousfoxfederationJobs,
  fetchers as famousfoxfederationFetchers,
} from './plugins/famousfoxfederation';
import {
  platforms as nxfinancePlatforms,
  jobs as nxfinanceJobs,
  fetchers as nxfinanceFetchers,
} from './plugins/nxfinance';
import {
  platforms as echelonPlatforms,
  jobs as echelonJobs,
  fetchers as echelonFetchers,
} from './plugins/echelon';
import {
  platforms as solayerPlatforms,
  jobs as solayerJobs,
  fetchers as solayerFetchers,
} from './plugins/solayer';
import {
  platforms as picassoPlatforms,
  jobs as picassoJobs,
  fetchers as picassoFetchers,
} from './plugins/picasso';
import {
  platforms as quarryPlatforms,
  jobs as quarryJobs,
  fetchers as quarryFetchers,
} from './plugins/quarry';
import {
  platforms as thevaultPlatforms,
  jobs as thevaultJobs,
  fetchers as thevaultFetchers,
} from './plugins/thevault';
import {
  platforms as deepbookPlatforms,
  jobs as deepbookJobs,
  fetchers as deepbookFetchers,
  airdropFetcher as deepbookAirdropFetcher,
} from './plugins/deepbook';
import {
  platforms as suinsPlatforms,
  jobs as suinsJobs,
  fetchers as suinsFetchers,
  airdropFetcher as suinsAirdropFetcher,
} from './plugins/suins';
import {
  platforms as debridgePlatforms,
  jobs as debridgeJobs,
  fetchers as debridgeFetchers,
  airdropFetchers as debridgeAirdropFetchers,
} from './plugins/debridge';
import {
<<<<<<< HEAD
  platforms as alphafiPlatforms,
  jobs as alphafiJobs,
  fetchers as alphafiFetchers,
} from './plugins/alphafi';
=======
  platforms as jewelPlatforms,
  jobs as jewelJobs,
  fetchers as jewelFetchers,
} from './plugins/jewel';
>>>>>>> 81fe7526

export {
  walletTokensPlatform,
  walletNftsPlatform,
} from './plugins/tokens/constants';
export { getFetchersByAddressSystem } from './utils/misc/getFetchersByAddressSystem';

export * from './Cache';
export * from './Fetcher';
export * from './AirdropFetcher';
export * from './Job';
export * from './utils/name-service';
export * from './utils/blank';
export { getLlamaProtocolsJob } from './plugins/llama-protocols';

// PLATFORMS //
export const platforms: Platform[] = [
  ...orphanPlatorms,
  ...aavePlatforms,
  ...orcaPlatforms,
  ...cetusPlatforms,
  ...driftPlatforms,
  ...auxexchangePlatforms,
  ...liquidityPoolsSeiPlatforms,
  ...liquidswapPlatforms,
  ...aftermathPlatforms,
  ...pancakeswapPlatforms,
  ...tokensPlatforms,
  ...nativeStakePlatforms,
  ...marinadePlatforms,
  ...saberPlatforms,
  ...savePlatforms,
  ...marginfiPlatforms,
  ...raydiumPlatforms,
  ...meteoraPlatforms,
  ...turbosPlatforms,
  ...thalaPlatforms,
  ...tensorPlatforms,
  ...ordersPlatforms,
  ...stakingAptosPlatforms,
  ...morphoPlatforms,
  ...mangoPlatforms,
  ...kaminoPlatforms,
  ...bucketPlatforms,
  ...naviPlatforms,
  ...scallopPlatforms,
  ...makerPlatforms,
  ...rocketpoolPlatforms,
  ...lidoPlatforms,
  ...curvePlatforms,
  ...compoundPlatforms,
  ...stargatePlatforms,
  ...staderPlatforms,
  ...uniswapPlatforms,
  ...balancerPlatforms,
  ...paraswapPlatforms,
  ...hawksightPlatforms,
  ...realmsPlatforms,
  ...maplePlatforms,
  ...flexlendPlatforms,
  ...fluxbeamPlatforms,
  ...zetaPlatforms,
  ...venusPlatforms,
  ...sushiswapPlatforms,
  ...yearnPlatforms,
  ...atrixPlatforms,
  ...zeroOnePlatforms,
  ...gooseFXPlatforms,
  ...rainPlatforms,
  ...lifinityPlatforms,
  ...portPlatforms,
  ...instadappPlatforms,
  ...streamflowPlatforms,
  ...benqiPlatforms,
  ...parclPlatforms,
  ...pythPlatforms,
  ...jupiterPlatforms,
  ...circuitPlatforms,
  ...ariesPlatforms,
  ...flashPlatforms,
  ...bonkrewardsPlatforms,
  ...accessprotocolPlatforms,
  ...aptinPlatforms,
  ...bsktPlatforms,
  ...genesysgoPlatforms,
  ...auroryPlatforms,
  ...xStakingSolanaPlatforms,
  ...splStakingPlatforms,
  ...abexPlatforms,
  ...kaiPlatforms,
  ...suilendPlatforms,
  ...symmetryPlatforms,
  ...staratlasPlatforms,
  ...tulipPlatforms,
  ...phoenixPlatforms,
  ...uxdPlatforms,
  ...wormholePlatforms,
  ...banxPlatforms,
  ...nosanaPlatforms,
  ...jitoPlatforms,
  ...magicedenPlatforms,
  ...flowxPlatforms,
  ...clonePlatforms,
  ...sandglassPlatforms,
  ...kriyaPlatforms,
  ...haedalPlatforms,
  ...typusPlatforms,
  ...molePlatforms,
  ...bonfidaPlatforms,
  ...cropperPlatforms,
  ...hedgehogPlatforms,
  ...whalesmarketPlatforms,
  ...futarchyPlatforms,
  ...elixirPlatforms,
  ...moonwalkPlatforms,
  ...bluefinPlatforms,
  ...citrusPlatforms,
  ...sharkyPlatforms,
  ...sanctumPlatforms,
  ...allbridgePlatforms,
  ...famousfoxfederationPlatforms,
  ...nxfinancePlatforms,
  ...echelonPlatforms,
  ...solayerPlatforms,
  ...picassoPlatforms,
  ...quarryPlatforms,
  ...thevaultPlatforms,
  ...deepbookPlatforms,
  ...suinsPlatforms,
  ...debridgePlatforms,
<<<<<<< HEAD
  ...alphafiPlatforms,
=======
  ...jewelPlatforms,
>>>>>>> 81fe7526
];

// JOBS //
export const jobs: Job[] = [
  ...tokensJobs,
  ...nativeStakeJobs,
  ...thalaJobs,
  ...marginfiJobs,
  ...raydiumJobs,
  ...saveJobs,
  ...meteoraJobs,
  ...orcaJobs,
  ...driftJobs,
  ...mangoJobs,
  ...cetusJobs,
  ...turbosJobs,
  ...topTokensJobs,
  ...pancakeswapJobs,
  ...auxexchangeJobs,
  ...saberJobs,
  ...aaveJobs,
  ...ordersJobs,
  ...morphoJobs,
  ...makerJobs,
  ...liquidityPoolsSeiJobs,
  ...aftermathJobs,
  ...liquidswapJobs,
  ...kaminoJobs,
  ...naviJobs,
  ...scallopJobs,
  ...curveJobs,
  ...compoundJobs,
  ...stargateJobs,
  ...staderJobs,
  ...uniswapV2Jobs,
  ...uniswapJobs,
  ...balancerJobs,
  ...paraswapJobs,
  ...realmsJobs,
  ...mapleJobs,
  ...flexlendJobs,
  ...fluxbeamJobs,
  ...jupiterJobs,
  ...zetaJobs,
  ...venusJobs,
  ...sushiswapJobs,
  ...yearnJobs,
  ...atrixJobs,
  ...zeroOneJobs,
  ...gooseFXJobs,
  ...rainJobs,
  ...lifinityJobs,
  ...portJobs,
  ...instadappJobs,
  ...streamflowJobs,
  ...benqiJobs,
  ...parclJobs,
  ...pythJobs,
  ...circuitJobs,
  ...ariesJobs,
  ...flashJobs,
  ...bonkrewardsJobs,
  ...accessprotocolJobs,
  ...aptinJobs,
  ...bsktJobs,
  ...genesysgoJobs,
  ...auroryJobs,
  ...xStakingSolanaJobs,
  ...splStakingJobs,
  ...abexJobs,
  ...kaiJobs,
  ...suilendJobs,
  ...symmetryJobs,
  ...staratlasJobs,
  ...tulipJobs,
  ...phoenixJobs,
  ...uxdJobs,
  ...wormholeJobs,
  ...banxJobs,
  ...nosanaJobs,
  ...jitoJobs,
  ...magicedenJobs,
  ...cloneJobs,
  ...switchboardJobs,
  ...sandglassJobs,
  ...kriyaJobs,
  ...haedalJobs,
  ...typusJobs,
  ...flowxJobs,
  ...moleJobs,
  ...bonfidaJobs,
  ...cropperJobs,
  ...hedgehogJobs,
  ...whalesmarketJobs,
  ...futarchyJobs,
  ...elixirJobs,
  ...moonwalkJobs,
  ...bluefinJobs,
  ...citrusJobs,
  ...sharkyJobs,
  ...sanctumJobs,
  ...allbridgeJobs,
  ...famousfoxfederationJobs,
  ...nxfinanceJobs,
  ...echelonJobs,
  ...solayerJobs,
  ...picassoJobs,
  ...quarryJobs,
  ...thevaultJobs,
  ...deepbookJobs,
  ...suinsJobs,
  ...debridgeJobs,
<<<<<<< HEAD
  ...alphafiJobs,
=======
  ...jewelJobs,
>>>>>>> 81fe7526
];

// FETCHERS //
export const fetchers: Fetcher[] = [
  ...tokensFetchers,
  ...nativeStakeFetchers,
  ...tensorFetchers,
  ...marginfiFetchers,
  ...marinadeFetchers,
  ...saveFetchers,
  ...thalaFetchers,
  ...raydiumFetchers,
  ...orcaFetchers,
  ...driftFetchers,
  ...mangoFetchers,
  ...kaminoFetchers,
  ...cetusFetchers,
  ...turbosFetchers,
  ...stakingAptosFetchers,
  ...pancakeswapFetchers,
  ...aftermathFetchers,
  ...aaveFetchers,
  ...ordersFetchers,
  ...morphoFetchers,
  ...liquidityPoolsSeiFetchers,
  ...bucketFetchers,
  ...naviFetchers,
  ...scallopFetchers,
  ...rocketpoolFetchers,
  ...curveFetchers,
  ...stargateFetchers,
  ...makerFetchers,
  ...compoundFetchers,
  ...lidoFetchers,
  ...staderFetchers,
  ...uniswapV2Fetchers,
  ...uniswapFetchers,
  ...balancerFetchers,
  ...paraswapFetchers,
  ...hawksightFetchers,
  ...realmsFetchers,
  ...mapleFetchers,
  ...flexlendFetchers,
  ...fluxbeamFetchers,
  ...jupiterFetchers,
  ...zetaFetchers,
  ...venusFetchers,
  ...sushiswapFetchers,
  ...yearnFetchers,
  ...atrixFetchers,
  ...zeroOneFetchers,
  ...gooseFXFetchers,
  ...rainFetchers,
  ...lifinityFetchers,
  ...portFetchers,
  ...instadappFetchers,
  ...meteoraFetchers,
  ...streamflowFetchers,
  ...benqiFetchers,
  ...parclFetchers,
  ...pythFetchers,
  ...circuitFetchers,
  ...ariesFetchers,
  ...flashFetchers,
  ...bonkrewardsFetchers,
  ...accessprotocolFetchers,
  ...aptinFetchers,
  ...bsktFetchers,
  ...genesysgoFetchers,
  ...auroryFetchers,
  ...xStakingSolanaFetchers,
  ...splStakingFetchers,
  ...abexFetchers,
  ...kaiFetchers,
  ...suilendFetchers,
  ...symmetryFetchers,
  ...staratlasFetchers,
  ...tulipFetchers,
  ...phoenixFetchers,
  ...uxdFetchers,
  ...wormholeFetchers,
  ...banxFetchers,
  ...nosanaFetchers,
  ...jitoFetchers,
  ...magicedenFetchers,
  ...cloneFetchers,
  ...sandglassFetchers,
  ...kriyaFetchers,
  ...haedalFetchers,
  ...typusFetchers,
  ...flowxFetchers,
  ...moleFetchers,
  ...bonfidaFetchers,
  ...cropperFetchers,
  ...hedgehogFetchers,
  ...whalesmarketFetchers,
  ...futarchyFetchers,
  ...elixirFetchers,
  ...moonwalkFetchers,
  ...bluefinFetchers,
  ...citrusFetchers,
  ...sharkyFetchers,
  ...sanctumFetchers,
  ...allbridgeFetchers,
  ...famousfoxfederationFetchers,
  ...nxfinanceFetchers,
  ...echelonFetchers,
  ...solayerFetchers,
  ...picassoFetchers,
  ...quarryFetchers,
  ...thevaultFetchers,
  ...deepbookFetchers,
  ...suinsFetchers,
  ...debridgeFetchers,
<<<<<<< HEAD
  ...alphafiFetchers,
=======
  ...jewelFetchers,
>>>>>>> 81fe7526
];
export const fetchersByAddressSystem = getFetchersByAddressSystem(fetchers);

export const airdropFetchers: AirdropFetcher[] = [
  ...jupiterAirdropFetchers,
  ...kaminoAirdropFetchers,
  ...sanctumAirdropFetchers,
  driftAirdropFetcher,
  parclAirdropFetcher,
  deepbookAirdropFetcher,
  suinsAirdropFetcher,
  ...debridgeAirdropFetchers,
];
export const airdropFetchersByAddressSystem =
  getFetchersByAddressSystem(airdropFetchers);<|MERGE_RESOLUTION|>--- conflicted
+++ resolved
@@ -569,17 +569,15 @@
   airdropFetchers as debridgeAirdropFetchers,
 } from './plugins/debridge';
 import {
-<<<<<<< HEAD
   platforms as alphafiPlatforms,
   jobs as alphafiJobs,
   fetchers as alphafiFetchers,
 } from './plugins/alphafi';
-=======
+import {
   platforms as jewelPlatforms,
   jobs as jewelJobs,
   fetchers as jewelFetchers,
 } from './plugins/jewel';
->>>>>>> 81fe7526
 
 export {
   walletTokensPlatform,
@@ -710,11 +708,8 @@
   ...deepbookPlatforms,
   ...suinsPlatforms,
   ...debridgePlatforms,
-<<<<<<< HEAD
   ...alphafiPlatforms,
-=======
   ...jewelPlatforms,
->>>>>>> 81fe7526
 ];
 
 // JOBS //
@@ -827,11 +822,8 @@
   ...deepbookJobs,
   ...suinsJobs,
   ...debridgeJobs,
-<<<<<<< HEAD
   ...alphafiJobs,
-=======
   ...jewelJobs,
->>>>>>> 81fe7526
 ];
 
 // FETCHERS //
@@ -946,11 +938,8 @@
   ...deepbookFetchers,
   ...suinsFetchers,
   ...debridgeFetchers,
-<<<<<<< HEAD
   ...alphafiFetchers,
-=======
   ...jewelFetchers,
->>>>>>> 81fe7526
 ];
 export const fetchersByAddressSystem = getFetchersByAddressSystem(fetchers);
 
