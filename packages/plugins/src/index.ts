import { Platform } from '@sonarwatch/portfolio-core';
import { Fetcher } from './Fetcher';
import { AirdropFetcher } from './AirdropFetcher';
import { Job } from './Job';
import { getFetchersByAddressSystem } from './utils/misc/getFetchersByAddressSystem';
import orphanPlatorms from './orphanPlatorms';
import {
  platforms as tokensPlatforms,
  jobs as tokensJobs,
  fetchers as tokensFetchers,
} from './plugins/tokens';
import {
  platforms as nativeStakePlatforms,
  fetchers as nativeStakeFetchers,
  jobs as nativeStakeJobs,
} from './plugins/native-stake';
import { jobs as switchboardJobs } from './plugins/switchboard';
import {
  platforms as marinadePlatforms,
  fetchers as marinadeFetchers,
} from './plugins/marinade';
import {
  platforms as marginfiPlatforms,
  jobs as marginfiJobs,
  fetchers as marginfiFetchers,
} from './plugins/marginfi';
import {
  platforms as saberPlatforms,
  jobs as saberJobs,
} from './plugins/saber';
import {
  platforms as solendPlatforms,
  jobs as solendJobs,
  fetchers as solendFetchers,
} from './plugins/solend';
import {
  platforms as raydiumPlatforms,
  jobs as raydiumJobs,
  fetchers as raydiumFetchers,
} from './plugins/raydium';
import {
  platforms as orcaPlatforms,
  jobs as orcaJobs,
  fetchers as orcaFetchers,
} from './plugins/orca';
import {
  platforms as meteoraPlatforms,
  jobs as meteoraJobs,
  fetchers as meteoraFetchers,
} from './plugins/meteora';
import {
  platforms as cetusPlatforms,
  jobs as cetusJobs,
  fetchers as cetusFetchers,
} from './plugins/cetus';
import {
  platforms as turbosPlatforms,
  jobs as turbosJobs,
  fetchers as turbosFetchers,
} from './plugins/turbos';
import {
  platforms as thalaPlatforms,
  jobs as thalaJobs,
  fetchers as thalaFetchers,
} from './plugins/thala';
import {
  platforms as tensorPlatforms,
  fetchers as tensorFetchers,
} from './plugins/tensor';
import {
  platforms as ordersPlatforms,
  fetchers as ordersFetchers,
  jobs as ordersJobs,
} from './plugins/orders';
import {
  platforms as aavePlatforms,
  fetchers as aaveFetchers,
  jobs as aaveJobs,
} from './plugins/aave';
import {
  platforms as stakingAptosPlatforms,
  fetchers as stakingAptosFetchers,
} from './plugins/staking-aptos';
import {
  platforms as morphoPlatforms,
  fetchers as morphoFetchers,
  jobs as morphoJobs,
} from './plugins/morpho';
import {
  platforms as driftPlatforms,
  jobs as driftJobs,
  fetchers as driftFetchers,
  airdropFetcher as driftAirdropFetcher,
} from './plugins/drift';
import {
  platforms as mangoPlatforms,
  jobs as mangoJobs,
  fetchers as mangoFetchers,
} from './plugins/mango';
import { jobs as topTokensJobs } from './plugins/top-tokens';
import {
  platforms as liquidityPoolsSeiPlatforms,
  jobs as liquidityPoolsSeiJobs,
  fetchers as liquidityPoolsSeiFetchers,
} from './plugins/liquiditypools-sei';
import {
  platforms as pancakeswapPlatforms,
  jobs as pancakeswapJobs,
  fetchers as pancakeswapFetchers,
} from './plugins/pancakeswap';
import {
  platforms as aftermathPlatforms,
  jobs as aftermathJobs,
  fetchers as aftermathFetchers,
} from './plugins/aftermath';
import {
  platforms as liquidswapPlatforms,
  jobs as liquidswapJobs,
} from './plugins/liquidswap';
import {
  platforms as auxexchangePlatforms,
  jobs as auxexchangeJobs,
} from './plugins/auxexchange';
import {
  jobs as makerJobs,
  platforms as makerPlatforms,
  fetchers as makerFetchers,
} from './plugins/maker';
import {
  jobs as kaminoJobs,
  fetchers as kaminoFetchers,
  platforms as kaminoPlatforms,
} from './plugins/kamino';
import {
  fetchers as bucketFetchers,
  platforms as bucketPlatforms,
} from './plugins/bucket';
import {
  jobs as naviJobs,
  fetchers as naviFetchers,
  platforms as naviPlatforms,
} from './plugins/navi';
import {
  fetchers as scallopFetchers,
  jobs as scallopJobs,
  platforms as scallopPlatforms,
} from './plugins/scallop';
import {
  fetchers as rocketpoolFetchers,
  platforms as rocketpoolPlatforms,
} from './plugins/rocket-pool';
import {
  platforms as lidoPlatforms,
  fetchers as lidoFetchers,
} from './plugins/lido';
import {
  jobs as curveJobs,
  fetchers as curveFetchers,
  platforms as curvePlatforms,
} from './plugins/curve';
import {
  jobs as compoundJobs,
  fetchers as compoundFetchers,
  platforms as compoundPlatforms,
} from './plugins/compound';
import {
  jobs as stargateJobs,
  fetchers as stargateFetchers,
  platforms as stargatePlatforms,
} from './plugins/stargate';
import {
  platforms as staderPlatforms,
  jobs as staderJobs,
  fetchers as staderFetchers,
} from './plugins/stader';
import {
  platforms as uniswapPlatforms,
  jobs as uniswapJobs,
  fetchers as uniswapFetchers,
} from './plugins/uniswap';
import {
  jobs as uniswapV2Jobs,
  fetchers as uniswapV2Fetchers,
} from './plugins/uniswap-v2';
import {
  platforms as balancerPlatforms,
  jobs as balancerJobs,
  fetchers as balancerFetchers,
} from './plugins/balancer';
import {
  platforms as paraswapPlatforms,
  jobs as paraswapJobs,
  fetchers as paraswapFetchers,
} from './plugins/paraswap';
import {
  platforms as hawksightPlatforms,
  fetchers as hawksightFetchers,
} from './plugins/hawksight';
import {
  platforms as realmsPlatforms,
  jobs as realmsJobs,
  fetchers as realmsFetchers,
} from './plugins/daos';
import {
  platforms as maplePlatforms,
  jobs as mapleJobs,
  fetchers as mapleFetchers,
} from './plugins/maple';
import {
  platforms as flexlendPlatforms,
  jobs as flexlendJobs,
  fetchers as flexlendFetchers,
} from './plugins/flexlend';
import {
  platforms as fluxbeamPlatforms,
  jobs as fluxbeamJobs,
  fetchers as fluxbeamFetchers,
} from './plugins/fluxbeam';
import {
  platforms as jupiterPlatforms,
  jobs as jupiterJobs,
  fetchers as jupiterFetchers,
} from './plugins/jupiter';
import {
  platforms as zetaPlatforms,
  jobs as zetaJobs,
  fetchers as zetaFetchers,
} from './plugins/zeta';
import {
  platforms as venusPlatforms,
  jobs as venusJobs,
  fetchers as venusFetchers,
} from './plugins/venus';
import {
  platforms as sushiswapPlatforms,
  jobs as sushiswapJobs,
  fetchers as sushiswapFetchers,
} from './plugins/sushiswap';
import {
  platforms as yearnPlatforms,
  jobs as yearnJobs,
  fetchers as yearnFetchers,
} from './plugins/yearn';
import {
  platforms as atrixPlatforms,
  jobs as atrixJobs,
  fetchers as atrixFetchers,
} from './plugins/atrix';
import {
  platforms as zeroOnePlatforms,
  jobs as zeroOneJobs,
  fetchers as zeroOneFetchers,
} from './plugins/01';
import {
  platforms as gooseFXPlatforms,
  jobs as gooseFXJobs,
  fetchers as gooseFXFetchers,
} from './plugins/goosefx';
import {
  platforms as rainPlatforms,
  jobs as rainJobs,
  fetchers as rainFetchers,
} from './plugins/rain';
import {
  platforms as lifinityPlatforms,
  jobs as lifinityJobs,
  fetchers as lifinityFetchers,
} from './plugins/lifinity';
import {
  platforms as portPlatforms,
  jobs as portJobs,
  fetchers as portFetchers,
} from './plugins/port';
import {
  platforms as instadappPlatforms,
  jobs as instadappJobs,
  fetchers as instadappFetchers,
} from './plugins/instadapp';
import {
  platforms as streamflowPlatforms,
  jobs as streamflowJobs,
  fetchers as streamflowFetchers,
} from './plugins/streamflow';
import {
  platforms as benqiPlatforms,
  jobs as benqiJobs,
  fetchers as benqiFetchers,
} from './plugins/benqi';
import {
  platforms as parclPlatforms,
  jobs as parclJobs,
  fetchers as parclFetchers,
  airdropFetcher as parclAirdropFetcher,
} from './plugins/parcl';
import {
  platforms as pythPlatforms,
  jobs as pythJobs,
  fetchers as pythFetchers,
} from './plugins/pyth';
import {
  platforms as circuitPlatforms,
  jobs as circuitJobs,
  fetchers as circuitFetchers,
} from './plugins/circuit';
import {
  platforms as ariesPlatforms,
  jobs as ariesJobs,
  fetchers as ariesFetchers,
} from './plugins/aries';
import {
  platforms as flashPlatforms,
  jobs as flashJobs,
  fetchers as flashFetchers,
} from './plugins/flash';
import {
  platforms as bonkrewardsPlatforms,
  jobs as bonkrewardsJobs,
  fetchers as bonkrewardsFetchers,
} from './plugins/bonkrewards';
import {
  platforms as accessprotocolPlatforms,
  jobs as accessprotocolJobs,
  fetchers as accessprotocolFetchers,
} from './plugins/accessprotocol';
import {
  platforms as aptinPlatforms,
  jobs as aptinJobs,
  fetchers as aptinFetchers,
} from './plugins/aptin';
import {
  platforms as bsktPlatforms,
  jobs as bsktJobs,
  fetchers as bsktFetchers,
} from './plugins/bskt';
import {
  platforms as genesysgoPlatforms,
  jobs as genesysgoJobs,
  fetchers as genesysgoFetchers,
} from './plugins/genesysgo';
import {
  platforms as auroryPlatforms,
  jobs as auroryJobs,
  fetchers as auroryFetchers,
} from './plugins/aurory';
import {
  platforms as xStakingSolanaPlatforms,
  jobs as xStakingSolanaJobs,
  fetchers as xStakingSolanaFetchers,
} from './plugins/x-staking-solana';
import {
  platforms as splStakingPlatforms,
  jobs as splStakingJobs,
  fetchers as splStakingFetchers,
} from './plugins/armada-staking';
import {
  platforms as abexPlatforms,
  jobs as abexJobs,
  fetchers as abexFetchers,
} from './plugins/abex';
import {
  platforms as kaiPlatforms,
  jobs as kaiJobs,
  fetchers as kaiFetchers,
} from './plugins/kai';
import {
  platforms as suilendPlatforms,
  jobs as suilendJobs,
  fetchers as suilendFetchers,
} from './plugins/suilend';
import {
  platforms as symmetryPlatforms,
  jobs as symmetryJobs,
  fetchers as symmetryFetchers,
} from './plugins/symmetry';
import {
  platforms as staratlasPlatforms,
  jobs as staratlasJobs,
  fetchers as staratlasFetchers,
} from './plugins/staratlas';
import {
  platforms as tulipPlatforms,
  jobs as tulipJobs,
  fetchers as tulipFetchers,
} from './plugins/tulip';
import {
  platforms as phoenixPlatforms,
  jobs as phoenixJobs,
  fetchers as phoenixFetchers,
} from './plugins/phoenix';
import {
  platforms as uxdPlatforms,
  jobs as uxdJobs,
  fetchers as uxdFetchers,
} from './plugins/uxd';
import {
  platforms as wormholePlatforms,
  jobs as wormholeJobs,
  fetchers as wormholeFetchers,
} from './plugins/wormhole';
import {
  platforms as banxPlatforms,
  jobs as banxJobs,
  fetchers as banxFetchers,
} from './plugins/banx';
import {
  platforms as nosanaPlatforms,
  jobs as nosanaJobs,
  fetchers as nosanaFetchers,
} from './plugins/nosana';
import {
  platforms as jitoPlatforms,
  jobs as jitoJobs,
  fetchers as jitoFetchers,
} from './plugins/jito';
import {
  platforms as magicedenPlatforms,
  jobs as magicedenJobs,
  fetchers as magicedenFetchers,
} from './plugins/magiceden';
import {
  platforms as clonePlatforms,
  jobs as cloneJobs,
  fetchers as cloneFetchers,
} from './plugins/clone';
import {
  platforms as sandglassPlatforms,
  jobs as sandglassJobs,
  fetchers as sandglassFetchers,
} from './plugins/sandglass';
import {
  platforms as kriyaPlatforms,
  jobs as kriyaJobs,
  fetchers as kriyaFetchers,
} from './plugins/kriya';
import {
  platforms as haedalPlatforms,
  jobs as haedalJobs,
  fetchers as haedalFetchers,
} from './plugins/haedal';
import {
  platforms as flowxPlatforms,
  jobs as flowxJobs,
  fetchers as flowxFetchers,
} from './plugins/flowx';
import {
  jobs as moleJobs,
  fetchers as moleFetchers,
  platforms as molePlatforms,
} from './plugins/mole';
import {
  jobs as bonfidaJobs,
  fetchers as bonfidaFetchers,
  platforms as bonfidaPlatforms,
} from './plugins/bonfida';
import {
  jobs as cropperJobs,
  fetchers as cropperFetchers,
  platforms as cropperPlatforms,
} from './plugins/cropper';
import {
  jobs as hedgehogJobs,
  fetchers as hedgehogFetchers,
  platforms as hedgehogPlatforms,
} from './plugins/hedgehog';
import {
  jobs as whalesmarketJobs,
  fetchers as whalesmarketFetchers,
  platforms as whalesmarketPlatforms,
} from './plugins/whalesmarket';
import {
<<<<<<< HEAD
  jobs as metadaoJobs,
  fetchers as metadaoFetchers,
  platforms as metadaoPlatforms,
} from './plugins/metadao';
import {
  jobs as bluefinJobs,
  fetchers as bluefinFetchers,
  platforms as bluefinPlatforms,
} from './plugins/bluefin';
=======
  jobs as futarchyJobs,
  fetchers as futarchyFetchers,
  platforms as futarchyPlatforms,
} from './plugins/futarchy';
import {
  platforms as elixirPlatforms,
  jobs as elixirJobs,
  fetchers as elixirFetchers,
} from './plugins/elixir';
>>>>>>> 7adb6eac

export {
  walletTokensPlatform,
  walletNftsPlatform,
} from './plugins/tokens/constants';
export { getFetchersByAddressSystem } from './utils/misc/getFetchersByAddressSystem';

export * from './Cache';
export * from './Fetcher';
export * from './AirdropFetcher';
export * from './Job';
export * from './utils/name-service';
export * from './utils/blank';
export { getLlamaProtocolsJob } from './plugins/llama-protocols';

// PLATFORMS //
export const platforms: Platform[] = [
  ...orphanPlatorms,
  ...aavePlatforms,
  ...orcaPlatforms,
  ...cetusPlatforms,
  ...driftPlatforms,
  ...auxexchangePlatforms,
  ...liquidityPoolsSeiPlatforms,
  ...liquidswapPlatforms,
  ...aftermathPlatforms,
  ...pancakeswapPlatforms,
  ...tokensPlatforms,
  ...nativeStakePlatforms,
  ...marinadePlatforms,
  ...saberPlatforms,
  ...solendPlatforms,
  ...marginfiPlatforms,
  ...raydiumPlatforms,
  ...meteoraPlatforms,
  ...turbosPlatforms,
  ...thalaPlatforms,
  ...tensorPlatforms,
  ...ordersPlatforms,
  ...stakingAptosPlatforms,
  ...morphoPlatforms,
  ...mangoPlatforms,
  ...kaminoPlatforms,
  ...bucketPlatforms,
  ...naviPlatforms,
  ...scallopPlatforms,
  ...makerPlatforms,
  ...rocketpoolPlatforms,
  ...lidoPlatforms,
  ...curvePlatforms,
  ...compoundPlatforms,
  ...stargatePlatforms,
  ...staderPlatforms,
  ...uniswapPlatforms,
  ...balancerPlatforms,
  ...paraswapPlatforms,
  ...hawksightPlatforms,
  ...realmsPlatforms,
  ...maplePlatforms,
  ...flexlendPlatforms,
  ...fluxbeamPlatforms,
  ...zetaPlatforms,
  ...venusPlatforms,
  ...sushiswapPlatforms,
  ...yearnPlatforms,
  ...atrixPlatforms,
  ...zeroOnePlatforms,
  ...gooseFXPlatforms,
  ...rainPlatforms,
  ...lifinityPlatforms,
  ...portPlatforms,
  ...instadappPlatforms,
  ...streamflowPlatforms,
  ...benqiPlatforms,
  ...parclPlatforms,
  ...pythPlatforms,
  ...jupiterPlatforms,
  ...circuitPlatforms,
  ...ariesPlatforms,
  ...flashPlatforms,
  ...bonkrewardsPlatforms,
  ...accessprotocolPlatforms,
  ...aptinPlatforms,
  ...bsktPlatforms,
  ...genesysgoPlatforms,
  ...auroryPlatforms,
  ...xStakingSolanaPlatforms,
  ...splStakingPlatforms,
  ...abexPlatforms,
  ...kaiPlatforms,
  ...suilendPlatforms,
  ...symmetryPlatforms,
  ...staratlasPlatforms,
  ...tulipPlatforms,
  ...phoenixPlatforms,
  ...uxdPlatforms,
  ...wormholePlatforms,
  ...banxPlatforms,
  ...nosanaPlatforms,
  ...jitoPlatforms,
  ...magicedenPlatforms,
  ...flowxPlatforms,
  ...clonePlatforms,
  ...sandglassPlatforms,
  ...kriyaPlatforms,
  ...haedalPlatforms,
  ...molePlatforms,
  ...bonfidaPlatforms,
  ...cropperPlatforms,
  ...hedgehogPlatforms,
  ...whalesmarketPlatforms,
<<<<<<< HEAD
  ...metadaoPlatforms,
  ...bluefinPlatforms,
=======
  ...futarchyPlatforms,
  ...elixirPlatforms,
>>>>>>> 7adb6eac
];

// JOBS //
export const jobs: Job[] = [
  ...tokensJobs,
  ...nativeStakeJobs,
  ...thalaJobs,
  ...marginfiJobs,
  ...raydiumJobs,
  ...solendJobs,
  ...meteoraJobs,
  ...orcaJobs,
  ...driftJobs,
  ...mangoJobs,
  ...cetusJobs,
  ...turbosJobs,
  ...topTokensJobs,
  ...pancakeswapJobs,
  ...auxexchangeJobs,
  ...saberJobs,
  ...aaveJobs,
  ...ordersJobs,
  ...morphoJobs,
  ...makerJobs,
  ...liquidityPoolsSeiJobs,
  ...aftermathJobs,
  ...liquidswapJobs,
  ...kaminoJobs,
  ...naviJobs,
  ...scallopJobs,
  ...curveJobs,
  ...compoundJobs,
  ...stargateJobs,
  ...staderJobs,
  ...uniswapV2Jobs,
  ...uniswapJobs,
  ...balancerJobs,
  ...paraswapJobs,
  ...realmsJobs,
  ...mapleJobs,
  ...flexlendJobs,
  ...fluxbeamJobs,
  ...jupiterJobs,
  ...zetaJobs,
  ...venusJobs,
  ...sushiswapJobs,
  ...yearnJobs,
  ...atrixJobs,
  ...zeroOneJobs,
  ...gooseFXJobs,
  ...rainJobs,
  ...lifinityJobs,
  ...portJobs,
  ...instadappJobs,
  ...streamflowJobs,
  ...benqiJobs,
  ...parclJobs,
  ...pythJobs,
  ...circuitJobs,
  ...ariesJobs,
  ...flashJobs,
  ...bonkrewardsJobs,
  ...accessprotocolJobs,
  ...aptinJobs,
  ...bsktJobs,
  ...genesysgoJobs,
  ...auroryJobs,
  ...xStakingSolanaJobs,
  ...splStakingJobs,
  ...abexJobs,
  ...kaiJobs,
  ...suilendJobs,
  ...symmetryJobs,
  ...staratlasJobs,
  ...tulipJobs,
  ...phoenixJobs,
  ...uxdJobs,
  ...wormholeJobs,
  ...banxJobs,
  ...nosanaJobs,
  ...jitoJobs,
  ...magicedenJobs,
  ...cloneJobs,
  ...switchboardJobs,
  ...sandglassJobs,
  ...kriyaJobs,
  ...haedalJobs,
  ...flowxJobs,
  ...moleJobs,
  ...bonfidaJobs,
  ...cropperJobs,
  ...hedgehogJobs,
  ...whalesmarketJobs,
<<<<<<< HEAD
  ...metadaoJobs,
  ...bluefinJobs,
=======
  ...futarchyJobs,
  ...elixirJobs,
>>>>>>> 7adb6eac
];

// FETCHERS //
export const fetchers: Fetcher[] = [
  ...tokensFetchers,
  ...nativeStakeFetchers,
  ...tensorFetchers,
  ...marginfiFetchers,
  ...marinadeFetchers,
  ...solendFetchers,
  ...thalaFetchers,
  ...raydiumFetchers,
  ...orcaFetchers,
  ...driftFetchers,
  ...mangoFetchers,
  ...kaminoFetchers,
  ...cetusFetchers,
  ...turbosFetchers,
  ...stakingAptosFetchers,
  ...pancakeswapFetchers,
  ...aftermathFetchers,
  ...aaveFetchers,
  ...ordersFetchers,
  ...morphoFetchers,
  ...liquidityPoolsSeiFetchers,
  ...bucketFetchers,
  ...naviFetchers,
  ...scallopFetchers,
  ...rocketpoolFetchers,
  ...curveFetchers,
  ...stargateFetchers,
  ...makerFetchers,
  ...compoundFetchers,
  ...lidoFetchers,
  ...staderFetchers,
  ...uniswapV2Fetchers,
  ...uniswapFetchers,
  ...balancerFetchers,
  ...paraswapFetchers,
  ...hawksightFetchers,
  ...realmsFetchers,
  ...mapleFetchers,
  ...flexlendFetchers,
  ...fluxbeamFetchers,
  ...jupiterFetchers,
  ...zetaFetchers,
  ...venusFetchers,
  ...sushiswapFetchers,
  ...yearnFetchers,
  ...atrixFetchers,
  ...zeroOneFetchers,
  ...gooseFXFetchers,
  ...rainFetchers,
  ...lifinityFetchers,
  ...portFetchers,
  ...instadappFetchers,
  ...meteoraFetchers,
  ...streamflowFetchers,
  ...benqiFetchers,
  ...parclFetchers,
  ...pythFetchers,
  ...circuitFetchers,
  ...ariesFetchers,
  ...flashFetchers,
  ...bonkrewardsFetchers,
  ...accessprotocolFetchers,
  ...aptinFetchers,
  ...bsktFetchers,
  ...genesysgoFetchers,
  ...auroryFetchers,
  ...xStakingSolanaFetchers,
  ...splStakingFetchers,
  ...abexFetchers,
  ...kaiFetchers,
  ...suilendFetchers,
  ...symmetryFetchers,
  ...staratlasFetchers,
  ...tulipFetchers,
  ...phoenixFetchers,
  ...uxdFetchers,
  ...wormholeFetchers,
  ...banxFetchers,
  ...nosanaFetchers,
  ...jitoFetchers,
  ...magicedenFetchers,
  ...cloneFetchers,
  ...sandglassFetchers,
  ...kriyaFetchers,
  ...haedalFetchers,
  ...flowxFetchers,
  ...moleFetchers,
  ...bonfidaFetchers,
  ...cropperFetchers,
  ...hedgehogFetchers,
  ...whalesmarketFetchers,
<<<<<<< HEAD
  ...metadaoFetchers,
  ...bluefinFetchers,
=======
  ...futarchyFetchers,
  ...elixirFetchers,
>>>>>>> 7adb6eac
];
export const fetchersByAddressSystem = getFetchersByAddressSystem(fetchers);

export const airdropFetchers: AirdropFetcher[] = [
  driftAirdropFetcher,
  parclAirdropFetcher,
];
export const airdropFetchersByAddressSystem =
  getFetchersByAddressSystem(airdropFetchers);<|MERGE_RESOLUTION|>--- conflicted
+++ resolved
@@ -468,27 +468,20 @@
   platforms as whalesmarketPlatforms,
 } from './plugins/whalesmarket';
 import {
-<<<<<<< HEAD
-  jobs as metadaoJobs,
-  fetchers as metadaoFetchers,
-  platforms as metadaoPlatforms,
-} from './plugins/metadao';
+  jobs as futarchyJobs,
+  fetchers as futarchyFetchers,
+  platforms as futarchyPlatforms,
+} from './plugins/futarchy';
+import {
+  platforms as elixirPlatforms,
+  jobs as elixirJobs,
+  fetchers as elixirFetchers,
+} from './plugins/elixir';
 import {
   jobs as bluefinJobs,
   fetchers as bluefinFetchers,
   platforms as bluefinPlatforms,
 } from './plugins/bluefin';
-=======
-  jobs as futarchyJobs,
-  fetchers as futarchyFetchers,
-  platforms as futarchyPlatforms,
-} from './plugins/futarchy';
-import {
-  platforms as elixirPlatforms,
-  jobs as elixirJobs,
-  fetchers as elixirFetchers,
-} from './plugins/elixir';
->>>>>>> 7adb6eac
 
 export {
   walletTokensPlatform,
@@ -600,13 +593,9 @@
   ...cropperPlatforms,
   ...hedgehogPlatforms,
   ...whalesmarketPlatforms,
-<<<<<<< HEAD
-  ...metadaoPlatforms,
-  ...bluefinPlatforms,
-=======
   ...futarchyPlatforms,
   ...elixirPlatforms,
->>>>>>> 7adb6eac
+  ...bluefinPlatforms,
 ];
 
 // JOBS //
@@ -700,13 +689,9 @@
   ...cropperJobs,
   ...hedgehogJobs,
   ...whalesmarketJobs,
-<<<<<<< HEAD
-  ...metadaoJobs,
-  ...bluefinJobs,
-=======
   ...futarchyJobs,
   ...elixirJobs,
->>>>>>> 7adb6eac
+  ...bluefinJobs,
 ];
 
 // FETCHERS //
@@ -802,13 +787,9 @@
   ...cropperFetchers,
   ...hedgehogFetchers,
   ...whalesmarketFetchers,
-<<<<<<< HEAD
-  ...metadaoFetchers,
-  ...bluefinFetchers,
-=======
   ...futarchyFetchers,
   ...elixirFetchers,
->>>>>>> 7adb6eac
+  ...bluefinFetchers,
 ];
 export const fetchersByAddressSystem = getFetchersByAddressSystem(fetchers);
 
