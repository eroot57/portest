--- conflicted
+++ resolved
@@ -468,17 +468,15 @@
   platforms as whalesmarketPlatforms,
 } from './plugins/whalesmarket';
 import {
-<<<<<<< HEAD
+  jobs as metadaoJobs,
+  fetchers as metadaoFetchers,
+  platforms as metadaoPlatforms,
+} from './plugins/metadao';
+import {
   platforms as elixirPlatforms,
   jobs as elixirJobs,
   fetchers as elixirFetchers,
 } from './plugins/elixir';
-=======
-  jobs as metadaoJobs,
-  fetchers as metadaoFetchers,
-  platforms as metadaoPlatforms,
-} from './plugins/metadao';
->>>>>>> 26c30b33
 
 export {
   walletTokensPlatform,
@@ -590,11 +588,8 @@
   ...cropperPlatforms,
   ...hedgehogPlatforms,
   ...whalesmarketPlatforms,
-<<<<<<< HEAD
+  ...metadaoPlatforms,
   ...elixirPlatforms,
-=======
-  ...metadaoPlatforms,
->>>>>>> 26c30b33
 ];
 
 // JOBS //
@@ -688,11 +683,8 @@
   ...cropperJobs,
   ...hedgehogJobs,
   ...whalesmarketJobs,
-<<<<<<< HEAD
+  ...metadaoJobs,
   ...elixirJobs,
-=======
-  ...metadaoJobs,
->>>>>>> 26c30b33
 ];
 
 // FETCHERS //
@@ -788,11 +780,8 @@
   ...cropperFetchers,
   ...hedgehogFetchers,
   ...whalesmarketFetchers,
-<<<<<<< HEAD
+  ...metadaoFetchers,
   ...elixirFetchers,
-=======
-  ...metadaoFetchers,
->>>>>>> 26c30b33
 ];
 export const fetchersByAddressSystem = getFetchersByAddressSystem(fetchers);
 
