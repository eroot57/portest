--- conflicted
+++ resolved
@@ -67,11 +67,8 @@
   ...pancakeswapJobs,
   ...liquidswapJobs,
   ...auxexchangeJobs,
-<<<<<<< HEAD
   ...saberJobs,
-=======
   ...aaveJobs,
->>>>>>> c695944d
 ];
 
 export const fetchers: Fetcher[] = [
