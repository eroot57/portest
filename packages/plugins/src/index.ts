import { Platform } from '@sonarwatch/portfolio-core';
import { Fetcher } from './Fetcher';
import { AirdropFetcher } from './AirdropFetcher';
import { Job } from './Job';
import { getFetchersByAddressSystem } from './utils/misc/getFetchersByAddressSystem';
import orphanPlatorms from './orphanPlatorms';
import {
  platforms as tokensPlatforms,
  jobs as tokensJobs,
  fetchers as tokensFetchers,
} from './plugins/tokens';
import {
  platforms as nativeStakePlatforms,
  fetchers as nativeStakeFetchers,
  jobs as nativeStakeJobs,
} from './plugins/native-stake';
import { jobs as switchboardJobs } from './plugins/switchboard';
import {
  platforms as marinadePlatforms,
  fetchers as marinadeFetchers,
} from './plugins/marinade';
import {
  platforms as marginfiPlatforms,
  jobs as marginfiJobs,
  fetchers as marginfiFetchers,
} from './plugins/marginfi';
import {
  platforms as saberPlatforms,
  jobs as saberJobs,
} from './plugins/saber';
import {
  platforms as solendPlatforms,
  jobs as solendJobs,
  fetchers as solendFetchers,
} from './plugins/solend';
import {
  platforms as raydiumPlatforms,
  jobs as raydiumJobs,
  fetchers as raydiumFetchers,
} from './plugins/raydium';
import {
  platforms as orcaPlatforms,
  jobs as orcaJobs,
  fetchers as orcaFetchers,
} from './plugins/orca';
import {
  platforms as meteoraPlatforms,
  jobs as meteoraJobs,
  fetchers as meteoraFetchers,
} from './plugins/meteora';
import {
  platforms as cetusPlatforms,
  jobs as cetusJobs,
  fetchers as cetusFetchers,
} from './plugins/cetus';
import {
  platforms as turbosPlatforms,
  jobs as turbosJobs,
  fetchers as turbosFetchers,
} from './plugins/turbos';
import {
  platforms as thalaPlatforms,
  jobs as thalaJobs,
  fetchers as thalaFetchers,
} from './plugins/thala';
import {
  platforms as tensorPlatforms,
  fetchers as tensorFetchers,
} from './plugins/tensor';
import {
  platforms as ordersPlatforms,
  fetchers as ordersFetchers,
  jobs as ordersJobs,
} from './plugins/orders';
import {
  platforms as aavePlatforms,
  fetchers as aaveFetchers,
  jobs as aaveJobs,
} from './plugins/aave';
import {
  platforms as stakingAptosPlatforms,
  fetchers as stakingAptosFetchers,
} from './plugins/staking-aptos';
import {
  platforms as morphoPlatforms,
  fetchers as morphoFetchers,
  jobs as morphoJobs,
} from './plugins/morpho';
import {
  platforms as driftPlatforms,
  jobs as driftJobs,
  fetchers as driftFetchers,
  airdropFetcher as driftAirdropFetcher,
} from './plugins/drift';
import {
  platforms as mangoPlatforms,
  jobs as mangoJobs,
  fetchers as mangoFetchers,
} from './plugins/mango';
import { jobs as topTokensJobs } from './plugins/top-tokens';
import {
  platforms as liquidityPoolsSeiPlatforms,
  jobs as liquidityPoolsSeiJobs,
  fetchers as liquidityPoolsSeiFetchers,
} from './plugins/liquiditypools-sei';
import {
  platforms as pancakeswapPlatforms,
  jobs as pancakeswapJobs,
  fetchers as pancakeswapFetchers,
} from './plugins/pancakeswap';
import {
  platforms as aftermathPlatforms,
  jobs as aftermathJobs,
  fetchers as aftermathFetchers,
} from './plugins/aftermath';
import {
  platforms as liquidswapPlatforms,
  jobs as liquidswapJobs,
} from './plugins/liquidswap';
import {
  platforms as auxexchangePlatforms,
  jobs as auxexchangeJobs,
} from './plugins/auxexchange';
import {
  jobs as makerJobs,
  platforms as makerPlatforms,
  fetchers as makerFetchers,
} from './plugins/maker';
import {
  jobs as kaminoJobs,
  fetchers as kaminoFetchers,
  platforms as kaminoPlatforms,
} from './plugins/kamino';
import {
  fetchers as bucketFetchers,
  platforms as bucketPlatforms,
} from './plugins/bucket';
import {
  jobs as naviJobs,
  fetchers as naviFetchers,
  platforms as naviPlatforms,
} from './plugins/navi';
import {
  fetchers as scallopFetchers,
  jobs as scallopJobs,
  platforms as scallopPlatforms,
} from './plugins/scallop';
import {
  fetchers as rocketpoolFetchers,
  platforms as rocketpoolPlatforms,
} from './plugins/rocket-pool';
import {
  platforms as lidoPlatforms,
  fetchers as lidoFetchers,
} from './plugins/lido';
import {
  jobs as curveJobs,
  fetchers as curveFetchers,
  platforms as curvePlatforms,
} from './plugins/curve';
import {
  jobs as compoundJobs,
  fetchers as compoundFetchers,
  platforms as compoundPlatforms,
} from './plugins/compound';
import {
  jobs as stargateJobs,
  fetchers as stargateFetchers,
  platforms as stargatePlatforms,
} from './plugins/stargate';
import {
  platforms as staderPlatforms,
  jobs as staderJobs,
  fetchers as staderFetchers,
} from './plugins/stader';
import {
  platforms as uniswapPlatforms,
  jobs as uniswapJobs,
  fetchers as uniswapFetchers,
} from './plugins/uniswap';
import {
  jobs as uniswapV2Jobs,
  fetchers as uniswapV2Fetchers,
} from './plugins/uniswap-v2';
import {
  platforms as balancerPlatforms,
  jobs as balancerJobs,
  fetchers as balancerFetchers,
} from './plugins/balancer';
import {
  platforms as paraswapPlatforms,
  jobs as paraswapJobs,
  fetchers as paraswapFetchers,
} from './plugins/paraswap';
import {
  platforms as hawksightPlatforms,
  fetchers as hawksightFetchers,
} from './plugins/hawksight';
import {
  platforms as realmsPlatforms,
  jobs as realmsJobs,
  fetchers as realmsFetchers,
} from './plugins/daos';
import {
  platforms as maplePlatforms,
  jobs as mapleJobs,
  fetchers as mapleFetchers,
} from './plugins/maple';
import {
  platforms as flexlendPlatforms,
  jobs as flexlendJobs,
  fetchers as flexlendFetchers,
} from './plugins/flexlend';
import {
  platforms as fluxbeamPlatforms,
  jobs as fluxbeamJobs,
  fetchers as fluxbeamFetchers,
} from './plugins/fluxbeam';
import {
  platforms as jupiterPlatforms,
  jobs as jupiterJobs,
  fetchers as jupiterFetchers,
} from './plugins/jupiter';
import {
  platforms as zetaPlatforms,
  jobs as zetaJobs,
  fetchers as zetaFetchers,
} from './plugins/zeta';
import {
  platforms as venusPlatforms,
  jobs as venusJobs,
  fetchers as venusFetchers,
} from './plugins/venus';
import {
  platforms as sushiswapPlatforms,
  jobs as sushiswapJobs,
  fetchers as sushiswapFetchers,
} from './plugins/sushiswap';
import {
  platforms as yearnPlatforms,
  jobs as yearnJobs,
  fetchers as yearnFetchers,
} from './plugins/yearn';
import {
  platforms as atrixPlatforms,
  jobs as atrixJobs,
  fetchers as atrixFetchers,
} from './plugins/atrix';
import {
  platforms as zeroOnePlatforms,
  jobs as zeroOneJobs,
  fetchers as zeroOneFetchers,
} from './plugins/01';
import {
  platforms as gooseFXPlatforms,
  jobs as gooseFXJobs,
  fetchers as gooseFXFetchers,
} from './plugins/goosefx';
import {
  platforms as rainPlatforms,
  jobs as rainJobs,
  fetchers as rainFetchers,
} from './plugins/rain';
import {
  platforms as lifinityPlatforms,
  jobs as lifinityJobs,
  fetchers as lifinityFetchers,
} from './plugins/lifinity';
import {
  platforms as portPlatforms,
  jobs as portJobs,
  fetchers as portFetchers,
} from './plugins/port';
import {
  platforms as instadappPlatforms,
  jobs as instadappJobs,
  fetchers as instadappFetchers,
} from './plugins/instadapp';
import {
  platforms as streamflowPlatforms,
  jobs as streamflowJobs,
  fetchers as streamflowFetchers,
} from './plugins/streamflow';
import {
  platforms as benqiPlatforms,
  jobs as benqiJobs,
  fetchers as benqiFetchers,
} from './plugins/benqi';
import {
  platforms as parclPlatforms,
  jobs as parclJobs,
  fetchers as parclFetchers,
  airdropFetcher as parclAirdropFetcher,
} from './plugins/parcl';
import {
  platforms as pythPlatforms,
  jobs as pythJobs,
  fetchers as pythFetchers,
} from './plugins/pyth';
import {
  platforms as circuitPlatforms,
  jobs as circuitJobs,
  fetchers as circuitFetchers,
} from './plugins/circuit';
import {
  platforms as ariesPlatforms,
  jobs as ariesJobs,
  fetchers as ariesFetchers,
} from './plugins/aries';
import {
  platforms as flashPlatforms,
  jobs as flashJobs,
  fetchers as flashFetchers,
} from './plugins/flash';
import {
  platforms as bonkrewardsPlatforms,
  jobs as bonkrewardsJobs,
  fetchers as bonkrewardsFetchers,
} from './plugins/bonkrewards';
import {
  platforms as accessprotocolPlatforms,
  jobs as accessprotocolJobs,
  fetchers as accessprotocolFetchers,
} from './plugins/accessprotocol';
import {
  platforms as aptinPlatforms,
  jobs as aptinJobs,
  fetchers as aptinFetchers,
} from './plugins/aptin';
import {
  platforms as bsktPlatforms,
  jobs as bsktJobs,
  fetchers as bsktFetchers,
} from './plugins/bskt';
import {
  platforms as genesysgoPlatforms,
  jobs as genesysgoJobs,
  fetchers as genesysgoFetchers,
} from './plugins/genesysgo';
import {
  platforms as auroryPlatforms,
  jobs as auroryJobs,
  fetchers as auroryFetchers,
} from './plugins/aurory';
import {
  platforms as xStakingSolanaPlatforms,
  jobs as xStakingSolanaJobs,
  fetchers as xStakingSolanaFetchers,
} from './plugins/x-staking-solana';
import {
  platforms as splStakingPlatforms,
  jobs as splStakingJobs,
  fetchers as splStakingFetchers,
} from './plugins/armada-staking';
import {
  platforms as abexPlatforms,
  jobs as abexJobs,
  fetchers as abexFetchers,
} from './plugins/abex';
import {
  platforms as kaiPlatforms,
  jobs as kaiJobs,
  fetchers as kaiFetchers,
} from './plugins/kai';
import {
  platforms as suilendPlatforms,
  jobs as suilendJobs,
  fetchers as suilendFetchers,
} from './plugins/suilend';
import {
  platforms as symmetryPlatforms,
  jobs as symmetryJobs,
  fetchers as symmetryFetchers,
} from './plugins/symmetry';
import {
  platforms as staratlasPlatforms,
  jobs as staratlasJobs,
  fetchers as staratlasFetchers,
} from './plugins/staratlas';
import {
  platforms as tulipPlatforms,
  jobs as tulipJobs,
  fetchers as tulipFetchers,
} from './plugins/tulip';
import {
  platforms as phoenixPlatforms,
  jobs as phoenixJobs,
  fetchers as phoenixFetchers,
} from './plugins/phoenix';
import {
  platforms as uxdPlatforms,
  jobs as uxdJobs,
  fetchers as uxdFetchers,
} from './plugins/uxd';
import {
  platforms as wormholePlatforms,
  jobs as wormholeJobs,
  fetchers as wormholeFetchers,
} from './plugins/wormhole';
import {
  platforms as banxPlatforms,
  jobs as banxJobs,
  fetchers as banxFetchers,
} from './plugins/banx';
import {
  platforms as nosanaPlatforms,
  jobs as nosanaJobs,
  fetchers as nosanaFetchers,
} from './plugins/nosana';
import {
  platforms as jitoPlatforms,
  jobs as jitoJobs,
  fetchers as jitoFetchers,
} from './plugins/jito';
import {
  platforms as magicedenPlatforms,
  jobs as magicedenJobs,
  fetchers as magicedenFetchers,
} from './plugins/magiceden';
import {
  platforms as clonePlatforms,
  jobs as cloneJobs,
  fetchers as cloneFetchers,
} from './plugins/clone';
import {
  platforms as sandglassPlatforms,
  jobs as sandglassJobs,
  fetchers as sandglassFetchers,
} from './plugins/sandglass';
import {
  platforms as kriyaPlatforms,
  jobs as kriyaJobs,
  fetchers as kriyaFetchers,
} from './plugins/kriya';
import {
  platforms as haedalPlatforms,
  jobs as haedalJobs,
  fetchers as haedalFetchers,
} from './plugins/haedal';
import {
  platforms as flowxPlatforms,
  jobs as flowxJobs,
  fetchers as flowxFetchers,
} from './plugins/flowx';
import {
  platforms as typusPlatforms,
  jobs as typusJobs,
  fetchers as typusFetchers,
} from './plugins/typus';
import {
  jobs as moleJobs,
  fetchers as moleFetchers,
  platforms as molePlatforms,
} from './plugins/mole';
import {
  jobs as bonfidaJobs,
  fetchers as bonfidaFetchers,
  platforms as bonfidaPlatforms,
} from './plugins/bonfida';
import {
  jobs as cropperJobs,
  fetchers as cropperFetchers,
  platforms as cropperPlatforms,
} from './plugins/cropper';
import {
  jobs as hedgehogJobs,
  fetchers as hedgehogFetchers,
  platforms as hedgehogPlatforms,
} from './plugins/hedgehog';
import {
  jobs as whalesmarketJobs,
  fetchers as whalesmarketFetchers,
  platforms as whalesmarketPlatforms,
} from './plugins/whalesmarket';
import {
  jobs as futarchyJobs,
  fetchers as futarchyFetchers,
  platforms as futarchyPlatforms,
} from './plugins/futarchy';
import {
  platforms as elixirPlatforms,
  jobs as elixirJobs,
  fetchers as elixirFetchers,
} from './plugins/elixir';
import {
  platforms as moonwalkPlatforms,
  jobs as moonwalkJobs,
  fetchers as moonwalkFetchers,
} from './plugins/moonwalk';
import {
<<<<<<< HEAD
  platforms as citrusPlatforms,
  jobs as citrusJobs,
  fetchers as citrusFetchers,
} from './plugins/citrus';
import {
  platforms as sharkyPlatforms,
  jobs as sharkyJobs,
  fetchers as sharkyFetchers,
} from './plugins/sharky';
=======
  jobs as bluefinJobs,
  fetchers as bluefinFetchers,
  platforms as bluefinPlatforms,
} from './plugins/bluefin';
>>>>>>> 49d020da

export {
  walletTokensPlatform,
  walletNftsPlatform,
} from './plugins/tokens/constants';
export { getFetchersByAddressSystem } from './utils/misc/getFetchersByAddressSystem';

export * from './Cache';
export * from './Fetcher';
export * from './AirdropFetcher';
export * from './Job';
export * from './utils/name-service';
export * from './utils/blank';
export { getLlamaProtocolsJob } from './plugins/llama-protocols';

// PLATFORMS //
export const platforms: Platform[] = [
  ...orphanPlatorms,
  ...aavePlatforms,
  ...orcaPlatforms,
  ...cetusPlatforms,
  ...driftPlatforms,
  ...auxexchangePlatforms,
  ...liquidityPoolsSeiPlatforms,
  ...liquidswapPlatforms,
  ...aftermathPlatforms,
  ...pancakeswapPlatforms,
  ...tokensPlatforms,
  ...nativeStakePlatforms,
  ...marinadePlatforms,
  ...saberPlatforms,
  ...solendPlatforms,
  ...marginfiPlatforms,
  ...raydiumPlatforms,
  ...meteoraPlatforms,
  ...turbosPlatforms,
  ...thalaPlatforms,
  ...tensorPlatforms,
  ...ordersPlatforms,
  ...stakingAptosPlatforms,
  ...morphoPlatforms,
  ...mangoPlatforms,
  ...kaminoPlatforms,
  ...bucketPlatforms,
  ...naviPlatforms,
  ...scallopPlatforms,
  ...makerPlatforms,
  ...rocketpoolPlatforms,
  ...lidoPlatforms,
  ...curvePlatforms,
  ...compoundPlatforms,
  ...stargatePlatforms,
  ...staderPlatforms,
  ...uniswapPlatforms,
  ...balancerPlatforms,
  ...paraswapPlatforms,
  ...hawksightPlatforms,
  ...realmsPlatforms,
  ...maplePlatforms,
  ...flexlendPlatforms,
  ...fluxbeamPlatforms,
  ...zetaPlatforms,
  ...venusPlatforms,
  ...sushiswapPlatforms,
  ...yearnPlatforms,
  ...atrixPlatforms,
  ...zeroOnePlatforms,
  ...gooseFXPlatforms,
  ...rainPlatforms,
  ...lifinityPlatforms,
  ...portPlatforms,
  ...instadappPlatforms,
  ...streamflowPlatforms,
  ...benqiPlatforms,
  ...parclPlatforms,
  ...pythPlatforms,
  ...jupiterPlatforms,
  ...circuitPlatforms,
  ...ariesPlatforms,
  ...flashPlatforms,
  ...bonkrewardsPlatforms,
  ...accessprotocolPlatforms,
  ...aptinPlatforms,
  ...bsktPlatforms,
  ...genesysgoPlatforms,
  ...auroryPlatforms,
  ...xStakingSolanaPlatforms,
  ...splStakingPlatforms,
  ...abexPlatforms,
  ...kaiPlatforms,
  ...suilendPlatforms,
  ...symmetryPlatforms,
  ...staratlasPlatforms,
  ...tulipPlatforms,
  ...phoenixPlatforms,
  ...uxdPlatforms,
  ...wormholePlatforms,
  ...banxPlatforms,
  ...nosanaPlatforms,
  ...jitoPlatforms,
  ...magicedenPlatforms,
  ...flowxPlatforms,
  ...clonePlatforms,
  ...sandglassPlatforms,
  ...kriyaPlatforms,
  ...haedalPlatforms,
  ...typusPlatforms,
  ...molePlatforms,
  ...bonfidaPlatforms,
  ...cropperPlatforms,
  ...hedgehogPlatforms,
  ...whalesmarketPlatforms,
  ...futarchyPlatforms,
  ...elixirPlatforms,
  ...moonwalkPlatforms,
<<<<<<< HEAD
  ...citrusPlatforms,
  ...sharkyPlatforms,
=======
  ...bluefinPlatforms,
>>>>>>> 49d020da
];

// JOBS //
export const jobs: Job[] = [
  ...tokensJobs,
  ...nativeStakeJobs,
  ...thalaJobs,
  ...marginfiJobs,
  ...raydiumJobs,
  ...solendJobs,
  ...meteoraJobs,
  ...orcaJobs,
  ...driftJobs,
  ...mangoJobs,
  ...cetusJobs,
  ...turbosJobs,
  ...topTokensJobs,
  ...pancakeswapJobs,
  ...auxexchangeJobs,
  ...saberJobs,
  ...aaveJobs,
  ...ordersJobs,
  ...morphoJobs,
  ...makerJobs,
  ...liquidityPoolsSeiJobs,
  ...aftermathJobs,
  ...liquidswapJobs,
  ...kaminoJobs,
  ...naviJobs,
  ...scallopJobs,
  ...curveJobs,
  ...compoundJobs,
  ...stargateJobs,
  ...staderJobs,
  ...uniswapV2Jobs,
  ...uniswapJobs,
  ...balancerJobs,
  ...paraswapJobs,
  ...realmsJobs,
  ...mapleJobs,
  ...flexlendJobs,
  ...fluxbeamJobs,
  ...jupiterJobs,
  ...zetaJobs,
  ...venusJobs,
  ...sushiswapJobs,
  ...yearnJobs,
  ...atrixJobs,
  ...zeroOneJobs,
  ...gooseFXJobs,
  ...rainJobs,
  ...lifinityJobs,
  ...portJobs,
  ...instadappJobs,
  ...streamflowJobs,
  ...benqiJobs,
  ...parclJobs,
  ...pythJobs,
  ...circuitJobs,
  ...ariesJobs,
  ...flashJobs,
  ...bonkrewardsJobs,
  ...accessprotocolJobs,
  ...aptinJobs,
  ...bsktJobs,
  ...genesysgoJobs,
  ...auroryJobs,
  ...xStakingSolanaJobs,
  ...splStakingJobs,
  ...abexJobs,
  ...kaiJobs,
  ...suilendJobs,
  ...symmetryJobs,
  ...staratlasJobs,
  ...tulipJobs,
  ...phoenixJobs,
  ...uxdJobs,
  ...wormholeJobs,
  ...banxJobs,
  ...nosanaJobs,
  ...jitoJobs,
  ...magicedenJobs,
  ...cloneJobs,
  ...switchboardJobs,
  ...sandglassJobs,
  ...kriyaJobs,
  ...haedalJobs,
  ...typusJobs,
  ...flowxJobs,
  ...moleJobs,
  ...bonfidaJobs,
  ...cropperJobs,
  ...hedgehogJobs,
  ...whalesmarketJobs,
  ...futarchyJobs,
  ...elixirJobs,
  ...moonwalkJobs,
<<<<<<< HEAD
  ...citrusJobs,
  ...sharkyJobs,
=======
  ...bluefinJobs,
>>>>>>> 49d020da
];

// FETCHERS //
export const fetchers: Fetcher[] = [
  ...tokensFetchers,
  ...nativeStakeFetchers,
  ...tensorFetchers,
  ...marginfiFetchers,
  ...marinadeFetchers,
  ...solendFetchers,
  ...thalaFetchers,
  ...raydiumFetchers,
  ...orcaFetchers,
  ...driftFetchers,
  ...mangoFetchers,
  ...kaminoFetchers,
  ...cetusFetchers,
  ...turbosFetchers,
  ...stakingAptosFetchers,
  ...pancakeswapFetchers,
  ...aftermathFetchers,
  ...aaveFetchers,
  ...ordersFetchers,
  ...morphoFetchers,
  ...liquidityPoolsSeiFetchers,
  ...bucketFetchers,
  ...naviFetchers,
  ...scallopFetchers,
  ...rocketpoolFetchers,
  ...curveFetchers,
  ...stargateFetchers,
  ...makerFetchers,
  ...compoundFetchers,
  ...lidoFetchers,
  ...staderFetchers,
  ...uniswapV2Fetchers,
  ...uniswapFetchers,
  ...balancerFetchers,
  ...paraswapFetchers,
  ...hawksightFetchers,
  ...realmsFetchers,
  ...mapleFetchers,
  ...flexlendFetchers,
  ...fluxbeamFetchers,
  ...jupiterFetchers,
  ...zetaFetchers,
  ...venusFetchers,
  ...sushiswapFetchers,
  ...yearnFetchers,
  ...atrixFetchers,
  ...zeroOneFetchers,
  ...gooseFXFetchers,
  ...rainFetchers,
  ...lifinityFetchers,
  ...portFetchers,
  ...instadappFetchers,
  ...meteoraFetchers,
  ...streamflowFetchers,
  ...benqiFetchers,
  ...parclFetchers,
  ...pythFetchers,
  ...circuitFetchers,
  ...ariesFetchers,
  ...flashFetchers,
  ...bonkrewardsFetchers,
  ...accessprotocolFetchers,
  ...aptinFetchers,
  ...bsktFetchers,
  ...genesysgoFetchers,
  ...auroryFetchers,
  ...xStakingSolanaFetchers,
  ...splStakingFetchers,
  ...abexFetchers,
  ...kaiFetchers,
  ...suilendFetchers,
  ...symmetryFetchers,
  ...staratlasFetchers,
  ...tulipFetchers,
  ...phoenixFetchers,
  ...uxdFetchers,
  ...wormholeFetchers,
  ...banxFetchers,
  ...nosanaFetchers,
  ...jitoFetchers,
  ...magicedenFetchers,
  ...cloneFetchers,
  ...sandglassFetchers,
  ...kriyaFetchers,
  ...haedalFetchers,
  ...typusFetchers,
  ...flowxFetchers,
  ...moleFetchers,
  ...bonfidaFetchers,
  ...cropperFetchers,
  ...hedgehogFetchers,
  ...whalesmarketFetchers,
  ...futarchyFetchers,
  ...elixirFetchers,
  ...moonwalkFetchers,
<<<<<<< HEAD
  ...citrusFetchers,
  ...sharkyFetchers,
=======
  ...bluefinFetchers,
>>>>>>> 49d020da
];
export const fetchersByAddressSystem = getFetchersByAddressSystem(fetchers);

export const airdropFetchers: AirdropFetcher[] = [
  driftAirdropFetcher,
  parclAirdropFetcher,
];
export const airdropFetchersByAddressSystem =
  getFetchersByAddressSystem(airdropFetchers);<|MERGE_RESOLUTION|>--- conflicted
+++ resolved
@@ -488,7 +488,11 @@
   fetchers as moonwalkFetchers,
 } from './plugins/moonwalk';
 import {
-<<<<<<< HEAD
+  jobs as bluefinJobs,
+  fetchers as bluefinFetchers,
+  platforms as bluefinPlatforms,
+} from './plugins/bluefin';
+import {
   platforms as citrusPlatforms,
   jobs as citrusJobs,
   fetchers as citrusFetchers,
@@ -498,12 +502,6 @@
   jobs as sharkyJobs,
   fetchers as sharkyFetchers,
 } from './plugins/sharky';
-=======
-  jobs as bluefinJobs,
-  fetchers as bluefinFetchers,
-  platforms as bluefinPlatforms,
-} from './plugins/bluefin';
->>>>>>> 49d020da
 
 export {
   walletTokensPlatform,
@@ -619,12 +617,9 @@
   ...futarchyPlatforms,
   ...elixirPlatforms,
   ...moonwalkPlatforms,
-<<<<<<< HEAD
+  ...bluefinPlatforms,
   ...citrusPlatforms,
   ...sharkyPlatforms,
-=======
-  ...bluefinPlatforms,
->>>>>>> 49d020da
 ];
 
 // JOBS //
@@ -722,12 +717,9 @@
   ...futarchyJobs,
   ...elixirJobs,
   ...moonwalkJobs,
-<<<<<<< HEAD
+  ...bluefinJobs,
   ...citrusJobs,
   ...sharkyJobs,
-=======
-  ...bluefinJobs,
->>>>>>> 49d020da
 ];
 
 // FETCHERS //
@@ -827,12 +819,9 @@
   ...futarchyFetchers,
   ...elixirFetchers,
   ...moonwalkFetchers,
-<<<<<<< HEAD
+  ...bluefinFetchers,
   ...citrusFetchers,
   ...sharkyFetchers,
-=======
-  ...bluefinFetchers,
->>>>>>> 49d020da
 ];
 export const fetchersByAddressSystem = getFetchersByAddressSystem(fetchers);
 
