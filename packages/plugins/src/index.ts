import { Platform } from '@sonarwatch/portfolio-core';
import { Fetcher } from './Fetcher';
import { AirdropFetcher } from './AirdropFetcher';
import { Job } from './Job';
import { getFetchersByAddressSystem } from './utils/misc/getFetchersByAddressSystem';
import orphanPlatforms from './orphanPlatforms';
import {
  platforms as tokensPlatforms,
  jobs as tokensJobs,
  fetchers as tokensFetchers,
} from './plugins/tokens';
import {
  platforms as nativeStakePlatforms,
  fetchers as nativeStakeFetchers,
  jobs as nativeStakeJobs,
} from './plugins/native-stake';
import { jobs as switchboardJobs } from './plugins/switchboard';
import {
  platforms as marinadePlatforms,
  fetchers as marinadeFetchers,
} from './plugins/marinade';
import {
  platforms as marginfiPlatforms,
  jobs as marginfiJobs,
  fetchers as marginfiFetchers,
} from './plugins/marginfi';
import {
  platforms as saberPlatforms,
  jobs as saberJobs,
} from './plugins/saber';
import {
  platforms as savePlatforms,
  jobs as saveJobs,
  fetchers as saveFetchers,
} from './plugins/save';
import {
  platforms as raydiumPlatforms,
  jobs as raydiumJobs,
  fetchers as raydiumFetchers,
} from './plugins/raydium';
import {
  platforms as orcaPlatforms,
  jobs as orcaJobs,
  fetchers as orcaFetchers,
} from './plugins/orca';
import {
  platforms as meteoraPlatforms,
  jobs as meteoraJobs,
  fetchers as meteoraFetchers,
} from './plugins/meteora';
import {
  platforms as cetusPlatforms,
  jobs as cetusJobs,
  fetchers as cetusFetchers,
} from './plugins/cetus';
import {
  platforms as turbosPlatforms,
  jobs as turbosJobs,
  fetchers as turbosFetchers,
} from './plugins/turbos';
import {
  platforms as thalaPlatforms,
  jobs as thalaJobs,
  fetchers as thalaFetchers,
} from './plugins/thala';
import {
  platforms as tensorPlatforms,
  fetchers as tensorFetchers,
} from './plugins/tensor';
import {
  platforms as ordersPlatforms,
  fetchers as ordersFetchers,
  jobs as ordersJobs,
} from './plugins/orders';
import {
  platforms as aavePlatforms,
  fetchers as aaveFetchers,
  jobs as aaveJobs,
} from './plugins/aave';
import {
  platforms as stakingAptosPlatforms,
  fetchers as stakingAptosFetchers,
} from './plugins/staking-aptos';
import {
  platforms as morphoPlatforms,
  fetchers as morphoFetchers,
  jobs as morphoJobs,
} from './plugins/morpho';
import {
  platforms as driftPlatforms,
  jobs as driftJobs,
  fetchers as driftFetchers,
  airdropFetcher as driftAirdropFetcher,
} from './plugins/drift';
import {
  platforms as mangoPlatforms,
  jobs as mangoJobs,
  fetchers as mangoFetchers,
} from './plugins/mango';
import { jobs as topTokensJobs } from './plugins/top-tokens';
import {
  platforms as liquidityPoolsSeiPlatforms,
  jobs as liquidityPoolsSeiJobs,
  fetchers as liquidityPoolsSeiFetchers,
} from './plugins/liquiditypools-sei';
import {
  platforms as pancakeswapPlatforms,
  jobs as pancakeswapJobs,
  fetchers as pancakeswapFetchers,
} from './plugins/pancakeswap';
import {
  platforms as aftermathPlatforms,
  jobs as aftermathJobs,
  fetchers as aftermathFetchers,
} from './plugins/aftermath';
import {
  platforms as liquidswapPlatforms,
  jobs as liquidswapJobs,
} from './plugins/liquidswap';
import {
  platforms as auxexchangePlatforms,
  jobs as auxexchangeJobs,
} from './plugins/auxexchange';
import {
  jobs as makerJobs,
  platforms as makerPlatforms,
  fetchers as makerFetchers,
} from './plugins/maker';
import {
  jobs as kaminoJobs,
  fetchers as kaminoFetchers,
  platforms as kaminoPlatforms,
  airdropFetchers as kaminoAirdropFetchers,
} from './plugins/kamino';
import {
  fetchers as bucketFetchers,
  platforms as bucketPlatforms,
} from './plugins/bucket';
import {
  jobs as naviJobs,
  fetchers as naviFetchers,
  platforms as naviPlatforms,
} from './plugins/navi';
import {
  fetchers as scallopFetchers,
  jobs as scallopJobs,
  platforms as scallopPlatforms,
} from './plugins/scallop';
import {
  fetchers as rocketpoolFetchers,
  platforms as rocketpoolPlatforms,
} from './plugins/rocket-pool';
import {
  platforms as lidoPlatforms,
  fetchers as lidoFetchers,
} from './plugins/lido';
import {
  jobs as curveJobs,
  fetchers as curveFetchers,
  platforms as curvePlatforms,
} from './plugins/curve';
import {
  jobs as compoundJobs,
  fetchers as compoundFetchers,
  platforms as compoundPlatforms,
} from './plugins/compound';
import {
  jobs as stargateJobs,
  fetchers as stargateFetchers,
  platforms as stargatePlatforms,
} from './plugins/stargate';
import {
  platforms as staderPlatforms,
  jobs as staderJobs,
  fetchers as staderFetchers,
} from './plugins/stader';
import {
  platforms as uniswapPlatforms,
  jobs as uniswapJobs,
  fetchers as uniswapFetchers,
} from './plugins/uniswap';
import {
  jobs as uniswapV2Jobs,
  fetchers as uniswapV2Fetchers,
} from './plugins/uniswap-v2';
import {
  platforms as balancerPlatforms,
  jobs as balancerJobs,
  fetchers as balancerFetchers,
} from './plugins/balancer';
import {
  platforms as paraswapPlatforms,
  jobs as paraswapJobs,
  fetchers as paraswapFetchers,
} from './plugins/paraswap';
import {
  platforms as hawksightPlatforms,
  fetchers as hawksightFetchers,
} from './plugins/hawksight';
import {
  platforms as realmsPlatforms,
  jobs as realmsJobs,
  fetchers as realmsFetchers,
} from './plugins/daos';
import {
  platforms as maplePlatforms,
  jobs as mapleJobs,
  fetchers as mapleFetchers,
} from './plugins/maple';
import {
  platforms as luloPlatforms,
  jobs as luloJobs,
  fetchers as luloFetchers,
} from './plugins/lulo';
import {
  platforms as fluxbeamPlatforms,
  jobs as fluxbeamJobs,
  fetchers as fluxbeamFetchers,
} from './plugins/fluxbeam';
import {
  platforms as jupiterPlatforms,
  jobs as jupiterJobs,
  fetchers as jupiterFetchers,
  airdropFetchers as jupiterAirdropFetchers,
} from './plugins/jupiter';
import {
  platforms as zetaPlatforms,
  jobs as zetaJobs,
  fetchers as zetaFetchers,
} from './plugins/zeta';
import {
  platforms as venusPlatforms,
  jobs as venusJobs,
  fetchers as venusFetchers,
} from './plugins/venus';
import {
  platforms as sushiswapPlatforms,
  jobs as sushiswapJobs,
  fetchers as sushiswapFetchers,
} from './plugins/sushiswap';
import {
  platforms as yearnPlatforms,
  jobs as yearnJobs,
  fetchers as yearnFetchers,
} from './plugins/yearn';
import {
  platforms as atrixPlatforms,
  jobs as atrixJobs,
  fetchers as atrixFetchers,
} from './plugins/atrix';
import {
  platforms as zeroOnePlatforms,
  jobs as zeroOneJobs,
  fetchers as zeroOneFetchers,
} from './plugins/01';
import {
  platforms as gooseFXPlatforms,
  jobs as gooseFXJobs,
  fetchers as gooseFXFetchers,
} from './plugins/goosefx';
import {
  platforms as rainPlatforms,
  jobs as rainJobs,
  fetchers as rainFetchers,
} from './plugins/rain';
import {
  platforms as lifinityPlatforms,
  jobs as lifinityJobs,
  fetchers as lifinityFetchers,
} from './plugins/lifinity';
import {
  platforms as portPlatforms,
  jobs as portJobs,
  fetchers as portFetchers,
} from './plugins/port';
import {
  platforms as instadappPlatforms,
  jobs as instadappJobs,
  fetchers as instadappFetchers,
} from './plugins/instadapp';
import {
  platforms as streamflowPlatforms,
  jobs as streamflowJobs,
  fetchers as streamflowFetchers,
} from './plugins/streamflow';
import {
  platforms as benqiPlatforms,
  jobs as benqiJobs,
  fetchers as benqiFetchers,
} from './plugins/benqi';
import {
  platforms as parclPlatforms,
  jobs as parclJobs,
  fetchers as parclFetchers,
  airdropFetcher as parclAirdropFetcher,
} from './plugins/parcl';
import {
  platforms as pythPlatforms,
  jobs as pythJobs,
  fetchers as pythFetchers,
} from './plugins/pyth';
import {
  platforms as driftMMPlatforms,
  jobs as driftMMJobs,
  fetchers as driftMMFetchers,
} from './plugins/drift-market-maker-vault';
import {
  platforms as ariesPlatforms,
  jobs as ariesJobs,
  fetchers as ariesFetchers,
} from './plugins/aries';
import {
  platforms as flashPlatforms,
  jobs as flashJobs,
  fetchers as flashFetchers,
} from './plugins/flash';
import {
  platforms as bonkrewardsPlatforms,
  jobs as bonkrewardsJobs,
  fetchers as bonkrewardsFetchers,
} from './plugins/bonkrewards';
import {
  platforms as accessprotocolPlatforms,
  jobs as accessprotocolJobs,
  fetchers as accessprotocolFetchers,
} from './plugins/accessprotocol';
import {
  platforms as aptinPlatforms,
  jobs as aptinJobs,
  fetchers as aptinFetchers,
} from './plugins/aptin';
import {
  platforms as bsktPlatforms,
  jobs as bsktJobs,
  fetchers as bsktFetchers,
} from './plugins/bskt';
import {
  platforms as genesysgoPlatforms,
  jobs as genesysgoJobs,
  fetchers as genesysgoFetchers,
} from './plugins/genesysgo';
import {
  platforms as auroryPlatforms,
  jobs as auroryJobs,
  fetchers as auroryFetchers,
} from './plugins/aurory';
import {
  platforms as xStakingSolanaPlatforms,
  jobs as xStakingSolanaJobs,
  fetchers as xStakingSolanaFetchers,
} from './plugins/x-staking-solana';
import {
  platforms as splStakingPlatforms,
  jobs as splStakingJobs,
  fetchers as splStakingFetchers,
} from './plugins/armada-staking';
import {
  platforms as abexPlatforms,
  jobs as abexJobs,
  fetchers as abexFetchers,
} from './plugins/abex';
import {
  platforms as kaiPlatforms,
  jobs as kaiJobs,
  fetchers as kaiFetchers,
} from './plugins/kai';
import {
  platforms as suilendPlatforms,
  jobs as suilendJobs,
  fetchers as suilendFetchers,
} from './plugins/suilend';
import {
  platforms as symmetryPlatforms,
  jobs as symmetryJobs,
  fetchers as symmetryFetchers,
} from './plugins/symmetry';
import {
  platforms as staratlasPlatforms,
  jobs as staratlasJobs,
  fetchers as staratlasFetchers,
} from './plugins/staratlas';
import {
  platforms as tulipPlatforms,
  jobs as tulipJobs,
  fetchers as tulipFetchers,
} from './plugins/tulip';
import {
  platforms as phoenixPlatforms,
  jobs as phoenixJobs,
  fetchers as phoenixFetchers,
} from './plugins/phoenix';
import {
  platforms as uxdPlatforms,
  jobs as uxdJobs,
  fetchers as uxdFetchers,
} from './plugins/uxd';
import {
  platforms as wormholePlatforms,
  jobs as wormholeJobs,
  fetchers as wormholeFetchers,
} from './plugins/wormhole';
import {
  platforms as banxPlatforms,
  jobs as banxJobs,
  fetchers as banxFetchers,
} from './plugins/banx';
import {
  platforms as nosanaPlatforms,
  jobs as nosanaJobs,
  fetchers as nosanaFetchers,
} from './plugins/nosana';
import {
  platforms as jitoPlatforms,
  jobs as jitoJobs,
  fetchers as jitoFetchers,
} from './plugins/jito';
import {
  platforms as magicedenPlatforms,
  jobs as magicedenJobs,
  fetchers as magicedenFetchers,
} from './plugins/magiceden';
import {
  platforms as clonePlatforms,
  jobs as cloneJobs,
  fetchers as cloneFetchers,
} from './plugins/clone';
import {
  platforms as sandglassPlatforms,
  jobs as sandglassJobs,
  fetchers as sandglassFetchers,
} from './plugins/sandglass';
import {
  platforms as kriyaPlatforms,
  jobs as kriyaJobs,
  fetchers as kriyaFetchers,
} from './plugins/kriya';
import {
  platforms as haedalPlatforms,
  jobs as haedalJobs,
  fetchers as haedalFetchers,
} from './plugins/haedal';
import {
  platforms as flowxPlatforms,
  jobs as flowxJobs,
  fetchers as flowxFetchers,
} from './plugins/flowx';
import {
  platforms as typusPlatforms,
  jobs as typusJobs,
  fetchers as typusFetchers,
} from './plugins/typus';
import {
  jobs as moleJobs,
  fetchers as moleFetchers,
  platforms as molePlatforms,
} from './plugins/mole';
import {
  jobs as bonfidaJobs,
  fetchers as bonfidaFetchers,
  platforms as bonfidaPlatforms,
} from './plugins/bonfida';
import {
  jobs as cropperJobs,
  fetchers as cropperFetchers,
  platforms as cropperPlatforms,
} from './plugins/cropper';
import {
  jobs as hedgehogJobs,
  fetchers as hedgehogFetchers,
  platforms as hedgehogPlatforms,
} from './plugins/hedgehog';
import {
  jobs as whalesmarketJobs,
  fetchers as whalesmarketFetchers,
  platforms as whalesmarketPlatforms,
} from './plugins/whalesmarket';
import {
  jobs as futarchyJobs,
  fetchers as futarchyFetchers,
  platforms as futarchyPlatforms,
} from './plugins/futarchy';
import {
  platforms as elixirPlatforms,
  jobs as elixirJobs,
  fetchers as elixirFetchers,
} from './plugins/elixir';
import {
  platforms as moonwalkPlatforms,
  jobs as moonwalkJobs,
  fetchers as moonwalkFetchers,
} from './plugins/moonwalk';
import {
  jobs as bluefinJobs,
  fetchers as bluefinFetchers,
  platforms as bluefinPlatforms,
} from './plugins/bluefin';
import {
  platforms as citrusPlatforms,
  jobs as citrusJobs,
  fetchers as citrusFetchers,
} from './plugins/citrus';
import {
  platforms as sharkyPlatforms,
  jobs as sharkyJobs,
  fetchers as sharkyFetchers,
} from './plugins/sharky';
import {
  platforms as sanctumPlatforms,
  jobs as sanctumJobs,
  fetchers as sanctumFetchers,
  airdropFetchers as sanctumAirdropFetchers,
} from './plugins/sanctum';
import {
  platforms as allbridgePlatforms,
  jobs as allbridgeJobs,
  fetchers as allbridgeFetchers,
} from './plugins/allbridge';
import {
  platforms as famousfoxfederationPlatforms,
  jobs as famousfoxfederationJobs,
  fetchers as famousfoxfederationFetchers,
} from './plugins/famousfoxfederation';
import {
  platforms as nxfinancePlatforms,
  jobs as nxfinanceJobs,
  fetchers as nxfinanceFetchers,
} from './plugins/nxfinance';
import {
  platforms as echelonPlatforms,
  jobs as echelonJobs,
  fetchers as echelonFetchers,
} from './plugins/echelon';
import {
  platforms as solayerPlatforms,
  jobs as solayerJobs,
  fetchers as solayerFetchers,
} from './plugins/solayer';
import {
  platforms as picassoPlatforms,
  jobs as picassoJobs,
  fetchers as picassoFetchers,
} from './plugins/picasso';
import {
  platforms as quarryPlatforms,
  jobs as quarryJobs,
  fetchers as quarryFetchers,
} from './plugins/quarry';
import {
  platforms as thevaultPlatforms,
  jobs as thevaultJobs,
  fetchers as thevaultFetchers,
} from './plugins/thevault';
import {
  platforms as deepbookPlatforms,
  jobs as deepbookJobs,
  fetchers as deepbookFetchers,
  airdropFetcher as deepbookAirdropFetcher,
} from './plugins/deepbook';
import {
  platforms as suinsPlatforms,
  jobs as suinsJobs,
  fetchers as suinsFetchers,
  airdropFetcher as suinsAirdropFetcher,
} from './plugins/suins';
import {
  platforms as debridgePlatforms,
  jobs as debridgeJobs,
  fetchers as debridgeFetchers,
  airdropFetchers as debridgeAirdropFetchers,
} from './plugins/debridge';
import {
  platforms as alphafiPlatforms,
  jobs as alphafiJobs,
  fetchers as alphafiFetchers,
} from './plugins/alphafi';
import {
  platforms as jewelPlatforms,
  jobs as jewelJobs,
  fetchers as jewelFetchers,
} from './plugins/jewel';
import {
  platforms as tradeportPlatforms,
  jobs as tradeportJobs,
  fetchers as tradeportFetchers,
} from './plugins/tradeport';
import {
  platforms as bluemovePlatforms,
  jobs as bluemoveJobs,
  fetchers as bluemoveFetchers,
} from './plugins/bluemove';
import {
<<<<<<< HEAD
  platforms as franciumPlatforms,
  jobs as franciumJobs,
  fetchers as franciumFetchers,
} from './plugins/francium';
=======
  platforms as stabblePlatforms,
  jobs as stabbleJobs,
  fetchers as stabbleFetchers,
} from './plugins/stabble';
>>>>>>> 770e75af

export {
  walletTokensPlatform,
  walletNftsPlatform,
} from './plugins/tokens/constants';
export { getFetchersByAddressSystem } from './utils/misc/getFetchersByAddressSystem';

export * from './Cache';
export * from './Fetcher';
export * from './AirdropFetcher';
export * from './Job';
export * from './utils/name-service';
export * from './utils/blank';
export { getLlamaProtocolsJob } from './plugins/llama-protocols';

// PLATFORMS //
export const platforms: Platform[] = [
  ...orphanPlatforms,
  ...aavePlatforms,
  ...orcaPlatforms,
  ...cetusPlatforms,
  ...driftPlatforms,
  ...auxexchangePlatforms,
  ...liquidityPoolsSeiPlatforms,
  ...liquidswapPlatforms,
  ...aftermathPlatforms,
  ...pancakeswapPlatforms,
  ...tokensPlatforms,
  ...nativeStakePlatforms,
  ...marinadePlatforms,
  ...saberPlatforms,
  ...savePlatforms,
  ...marginfiPlatforms,
  ...raydiumPlatforms,
  ...meteoraPlatforms,
  ...turbosPlatforms,
  ...thalaPlatforms,
  ...tensorPlatforms,
  ...ordersPlatforms,
  ...stakingAptosPlatforms,
  ...morphoPlatforms,
  ...mangoPlatforms,
  ...kaminoPlatforms,
  ...bucketPlatforms,
  ...naviPlatforms,
  ...scallopPlatforms,
  ...makerPlatforms,
  ...rocketpoolPlatforms,
  ...lidoPlatforms,
  ...curvePlatforms,
  ...compoundPlatforms,
  ...stargatePlatforms,
  ...staderPlatforms,
  ...uniswapPlatforms,
  ...balancerPlatforms,
  ...paraswapPlatforms,
  ...hawksightPlatforms,
  ...realmsPlatforms,
  ...maplePlatforms,
  ...luloPlatforms,
  ...fluxbeamPlatforms,
  ...zetaPlatforms,
  ...venusPlatforms,
  ...sushiswapPlatforms,
  ...yearnPlatforms,
  ...atrixPlatforms,
  ...zeroOnePlatforms,
  ...gooseFXPlatforms,
  ...rainPlatforms,
  ...lifinityPlatforms,
  ...portPlatforms,
  ...instadappPlatforms,
  ...streamflowPlatforms,
  ...benqiPlatforms,
  ...parclPlatforms,
  ...pythPlatforms,
  ...jupiterPlatforms,
  ...driftMMPlatforms,
  ...ariesPlatforms,
  ...flashPlatforms,
  ...bonkrewardsPlatforms,
  ...accessprotocolPlatforms,
  ...aptinPlatforms,
  ...bsktPlatforms,
  ...genesysgoPlatforms,
  ...auroryPlatforms,
  ...xStakingSolanaPlatforms,
  ...splStakingPlatforms,
  ...abexPlatforms,
  ...kaiPlatforms,
  ...suilendPlatforms,
  ...symmetryPlatforms,
  ...staratlasPlatforms,
  ...tulipPlatforms,
  ...phoenixPlatforms,
  ...uxdPlatforms,
  ...wormholePlatforms,
  ...banxPlatforms,
  ...nosanaPlatforms,
  ...jitoPlatforms,
  ...magicedenPlatforms,
  ...flowxPlatforms,
  ...clonePlatforms,
  ...sandglassPlatforms,
  ...kriyaPlatforms,
  ...haedalPlatforms,
  ...typusPlatforms,
  ...molePlatforms,
  ...bonfidaPlatforms,
  ...cropperPlatforms,
  ...hedgehogPlatforms,
  ...whalesmarketPlatforms,
  ...futarchyPlatforms,
  ...elixirPlatforms,
  ...moonwalkPlatforms,
  ...bluefinPlatforms,
  ...citrusPlatforms,
  ...sharkyPlatforms,
  ...sanctumPlatforms,
  ...allbridgePlatforms,
  ...famousfoxfederationPlatforms,
  ...nxfinancePlatforms,
  ...echelonPlatforms,
  ...solayerPlatforms,
  ...picassoPlatforms,
  ...quarryPlatforms,
  ...thevaultPlatforms,
  ...deepbookPlatforms,
  ...suinsPlatforms,
  ...debridgePlatforms,
  ...alphafiPlatforms,
  ...jewelPlatforms,
  ...tradeportPlatforms,
  ...bluemovePlatforms,
<<<<<<< HEAD
  ...franciumPlatforms,
=======
  ...stabblePlatforms,
>>>>>>> 770e75af
];

// JOBS //
export const jobs: Job[] = [
  ...tokensJobs,
  ...nativeStakeJobs,
  ...thalaJobs,
  ...marginfiJobs,
  ...raydiumJobs,
  ...saveJobs,
  ...meteoraJobs,
  ...orcaJobs,
  ...driftJobs,
  ...mangoJobs,
  ...cetusJobs,
  ...turbosJobs,
  ...topTokensJobs,
  ...pancakeswapJobs,
  ...auxexchangeJobs,
  ...saberJobs,
  ...aaveJobs,
  ...ordersJobs,
  ...morphoJobs,
  ...makerJobs,
  ...liquidityPoolsSeiJobs,
  ...aftermathJobs,
  ...liquidswapJobs,
  ...kaminoJobs,
  ...naviJobs,
  ...scallopJobs,
  ...curveJobs,
  ...compoundJobs,
  ...stargateJobs,
  ...staderJobs,
  ...uniswapV2Jobs,
  ...uniswapJobs,
  ...balancerJobs,
  ...paraswapJobs,
  ...realmsJobs,
  ...mapleJobs,
  ...luloJobs,
  ...fluxbeamJobs,
  ...jupiterJobs,
  ...zetaJobs,
  ...venusJobs,
  ...sushiswapJobs,
  ...yearnJobs,
  ...atrixJobs,
  ...zeroOneJobs,
  ...gooseFXJobs,
  ...rainJobs,
  ...lifinityJobs,
  ...portJobs,
  ...instadappJobs,
  ...streamflowJobs,
  ...benqiJobs,
  ...parclJobs,
  ...pythJobs,
  ...driftMMJobs,
  ...ariesJobs,
  ...flashJobs,
  ...bonkrewardsJobs,
  ...accessprotocolJobs,
  ...aptinJobs,
  ...bsktJobs,
  ...genesysgoJobs,
  ...auroryJobs,
  ...xStakingSolanaJobs,
  ...splStakingJobs,
  ...abexJobs,
  ...kaiJobs,
  ...suilendJobs,
  ...symmetryJobs,
  ...staratlasJobs,
  ...tulipJobs,
  ...phoenixJobs,
  ...uxdJobs,
  ...wormholeJobs,
  ...banxJobs,
  ...nosanaJobs,
  ...jitoJobs,
  ...magicedenJobs,
  ...cloneJobs,
  ...switchboardJobs,
  ...sandglassJobs,
  ...kriyaJobs,
  ...haedalJobs,
  ...typusJobs,
  ...flowxJobs,
  ...moleJobs,
  ...bonfidaJobs,
  ...cropperJobs,
  ...hedgehogJobs,
  ...whalesmarketJobs,
  ...futarchyJobs,
  ...elixirJobs,
  ...moonwalkJobs,
  ...bluefinJobs,
  ...citrusJobs,
  ...sharkyJobs,
  ...sanctumJobs,
  ...allbridgeJobs,
  ...famousfoxfederationJobs,
  ...nxfinanceJobs,
  ...echelonJobs,
  ...solayerJobs,
  ...picassoJobs,
  ...quarryJobs,
  ...thevaultJobs,
  ...deepbookJobs,
  ...suinsJobs,
  ...debridgeJobs,
  ...alphafiJobs,
  ...jewelJobs,
  ...tradeportJobs,
  ...bluemoveJobs,
<<<<<<< HEAD
  ...franciumJobs,
=======
  ...stabbleJobs,
>>>>>>> 770e75af
];

// FETCHERS //
export const fetchers: Fetcher[] = [
  ...tokensFetchers,
  ...nativeStakeFetchers,
  ...tensorFetchers,
  ...marginfiFetchers,
  ...marinadeFetchers,
  ...saveFetchers,
  ...thalaFetchers,
  ...raydiumFetchers,
  ...orcaFetchers,
  ...driftFetchers,
  ...mangoFetchers,
  ...kaminoFetchers,
  ...cetusFetchers,
  ...turbosFetchers,
  ...stakingAptosFetchers,
  ...pancakeswapFetchers,
  ...aftermathFetchers,
  ...aaveFetchers,
  ...ordersFetchers,
  ...morphoFetchers,
  ...liquidityPoolsSeiFetchers,
  ...bucketFetchers,
  ...naviFetchers,
  ...scallopFetchers,
  ...rocketpoolFetchers,
  ...curveFetchers,
  ...stargateFetchers,
  ...makerFetchers,
  ...compoundFetchers,
  ...lidoFetchers,
  ...staderFetchers,
  ...uniswapV2Fetchers,
  ...uniswapFetchers,
  ...balancerFetchers,
  ...paraswapFetchers,
  ...hawksightFetchers,
  ...realmsFetchers,
  ...mapleFetchers,
  ...luloFetchers,
  ...fluxbeamFetchers,
  ...jupiterFetchers,
  ...zetaFetchers,
  ...venusFetchers,
  ...sushiswapFetchers,
  ...yearnFetchers,
  ...atrixFetchers,
  ...zeroOneFetchers,
  ...gooseFXFetchers,
  ...rainFetchers,
  ...lifinityFetchers,
  ...portFetchers,
  ...instadappFetchers,
  ...meteoraFetchers,
  ...streamflowFetchers,
  ...benqiFetchers,
  ...parclFetchers,
  ...pythFetchers,
  ...driftMMFetchers,
  ...ariesFetchers,
  ...flashFetchers,
  ...bonkrewardsFetchers,
  ...accessprotocolFetchers,
  ...aptinFetchers,
  ...bsktFetchers,
  ...genesysgoFetchers,
  ...auroryFetchers,
  ...xStakingSolanaFetchers,
  ...splStakingFetchers,
  ...abexFetchers,
  ...kaiFetchers,
  ...suilendFetchers,
  ...symmetryFetchers,
  ...staratlasFetchers,
  ...tulipFetchers,
  ...phoenixFetchers,
  ...uxdFetchers,
  ...wormholeFetchers,
  ...banxFetchers,
  ...nosanaFetchers,
  ...jitoFetchers,
  ...magicedenFetchers,
  ...cloneFetchers,
  ...sandglassFetchers,
  ...kriyaFetchers,
  ...haedalFetchers,
  ...typusFetchers,
  ...flowxFetchers,
  ...moleFetchers,
  ...bonfidaFetchers,
  ...cropperFetchers,
  ...hedgehogFetchers,
  ...whalesmarketFetchers,
  ...futarchyFetchers,
  ...elixirFetchers,
  ...moonwalkFetchers,
  ...bluefinFetchers,
  ...citrusFetchers,
  ...sharkyFetchers,
  ...sanctumFetchers,
  ...allbridgeFetchers,
  ...famousfoxfederationFetchers,
  ...nxfinanceFetchers,
  ...echelonFetchers,
  ...solayerFetchers,
  ...picassoFetchers,
  ...quarryFetchers,
  ...thevaultFetchers,
  ...deepbookFetchers,
  ...suinsFetchers,
  ...debridgeFetchers,
  ...alphafiFetchers,
  ...jewelFetchers,
  ...tradeportFetchers,
  ...bluemoveFetchers,
<<<<<<< HEAD
  ...franciumFetchers,
=======
  ...stabbleFetchers,
>>>>>>> 770e75af
];
export const fetchersByAddressSystem = getFetchersByAddressSystem(fetchers);

export const airdropFetchers: AirdropFetcher[] = [
  ...jupiterAirdropFetchers,
  ...kaminoAirdropFetchers,
  ...sanctumAirdropFetchers,
  driftAirdropFetcher,
  parclAirdropFetcher,
  deepbookAirdropFetcher,
  suinsAirdropFetcher,
  ...debridgeAirdropFetchers,
];
export const airdropFetchersByAddressSystem =
  getFetchersByAddressSystem(airdropFetchers);<|MERGE_RESOLUTION|>--- conflicted
+++ resolved
@@ -589,17 +589,15 @@
   fetchers as bluemoveFetchers,
 } from './plugins/bluemove';
 import {
-<<<<<<< HEAD
+  platforms as stabblePlatforms,
+  jobs as stabbleJobs,
+  fetchers as stabbleFetchers,
+} from './plugins/stabble';
+import {
   platforms as franciumPlatforms,
   jobs as franciumJobs,
   fetchers as franciumFetchers,
 } from './plugins/francium';
-=======
-  platforms as stabblePlatforms,
-  jobs as stabbleJobs,
-  fetchers as stabbleFetchers,
-} from './plugins/stabble';
->>>>>>> 770e75af
 
 export {
   walletTokensPlatform,
@@ -734,11 +732,8 @@
   ...jewelPlatforms,
   ...tradeportPlatforms,
   ...bluemovePlatforms,
-<<<<<<< HEAD
+  ...stabblePlatforms,
   ...franciumPlatforms,
-=======
-  ...stabblePlatforms,
->>>>>>> 770e75af
 ];
 
 // JOBS //
@@ -855,11 +850,8 @@
   ...jewelJobs,
   ...tradeportJobs,
   ...bluemoveJobs,
-<<<<<<< HEAD
+  ...stabbleJobs,
   ...franciumJobs,
-=======
-  ...stabbleJobs,
->>>>>>> 770e75af
 ];
 
 // FETCHERS //
@@ -978,11 +970,8 @@
   ...jewelFetchers,
   ...tradeportFetchers,
   ...bluemoveFetchers,
-<<<<<<< HEAD
+  ...stabbleFetchers,
   ...franciumFetchers,
-=======
-  ...stabbleFetchers,
->>>>>>> 770e75af
 ];
 export const fetchersByAddressSystem = getFetchersByAddressSystem(fetchers);
 
