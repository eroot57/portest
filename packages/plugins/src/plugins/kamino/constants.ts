--- conflicted
+++ resolved
@@ -6,12 +6,8 @@
   id: platformId,
   name: 'Kamino',
   image: `https://sonar.watch/img/platforms/${platformId}.png`,
-<<<<<<< HEAD
-  defiLlamaId: 'kamino',
   website: 'https://kamino.finance/',
-=======
   defiLlamaId: 'parent#kamino-finance',
->>>>>>> 0ab9edd6
 };
 export const programId = new PublicKey(
   '6LtLpnUFNByNXLyCoK9wA2MykKAmQNZKBdY8s47dehDc'
