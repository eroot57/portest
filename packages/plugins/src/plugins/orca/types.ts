export type WhirlpoolStat = {
  address: string;
  stats: {
    '24h': {
      volume: string;
      fees: string;
    };
  };
  tvlUsdc: string;
<<<<<<< HEAD
  feesUsdc24h: string;
  apr?: string;
  feeRate?: number;
=======
>>>>>>> 7537eb5f
};<|MERGE_RESOLUTION|>--- conflicted
+++ resolved
@@ -7,10 +7,7 @@
     };
   };
   tvlUsdc: string;
-<<<<<<< HEAD
   feesUsdc24h: string;
   apr?: string;
   feeRate?: number;
-=======
->>>>>>> 7537eb5f
 };