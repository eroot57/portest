--- conflicted
+++ resolved
@@ -1,13 +1,3 @@
-<<<<<<< HEAD
-import { NetworkId, PortfolioAsset, PortfolioElement, PortfolioElementType, Yield } from "@sonarwatch/portfolio-core";
-import { Fetcher, FetcherExecutor } from "../../Fetcher";
-import { leverageVaultKey, platformId } from "./constants";
-import { getClientSolana } from "../../utils/clients";
-import { Cache } from '../../Cache';
-import { getAllLeverage, getAllLeverageObligation, getElementLendingValues } from "./helper";
-import tokenPriceToAssetToken from "../../utils/misc/tokenPriceToAssetToken";
-import { LeverageVault } from "./types";
-=======
 import { apyToApr, NetworkId } from '@sonarwatch/portfolio-core';
 import { Fetcher, FetcherExecutor } from '../../Fetcher';
 import { leveragesVaultKey, platformId } from './constants';
@@ -26,7 +16,6 @@
     networkId: NetworkId.solana,
   }
 );
->>>>>>> 9374943a
 
 const executor: FetcherExecutor = async (owner: string, cache: Cache) => {
   const client = getClientSolana();
@@ -37,18 +26,6 @@
   const vaults = await leverageVaultsMemo.getItem(cache);
   if (!vaults.length) return [];
 
-<<<<<<< HEAD
-        let symbol = '';
-        const leverageVault = await cache.getItem<LeverageVault>(item.pubkey.toString(), {
-          prefix: leverageVaultKey,
-          networkId: NetworkId.solana,
-        })
-        if (leverageVault) {
-          symbol = leverageVault.leverageName.replace("-", "/");
-        }
-
-        const tokenPrice = await cache.getTokenPrice(item.tokenCollateralTokenMint.toString(), NetworkId.solana)
-=======
   const elementRegistry = new ElementRegistry(NetworkId.solana, platformId);
   accounts.forEach((acc) => {
     const vault = vaults.find(
@@ -67,32 +44,12 @@
       ],
       link: 'https://app.pluto.so/leverage',
     });
->>>>>>> 9374943a
 
     for (const position of acc.positions) {
       if (position.unit.toString() === '0') {
         continue;
       }
 
-<<<<<<< HEAD
-            const pos = position.number;
-            const unit = position.unit.toNumber() / 1e8;
-            const tokenCollateralAmount = position.token_collateral_amount.shiftedBy(-item.tokenCollateralTokenDecimal).toNumber()
-            const borrowingUnit = position.borrowing_unit.toNumber() / 1e8;
-            const borrowingIndex = item.borrowingIndex / 1e12;
-            const borrowingAmount = borrowingUnit * borrowingIndex;
-            const index = item.index / 1e12;
-            const amount = unit * index;
-            suppliedYields.push([{apy: Number(item.apy.ema7d / 1e3), apr: Number(item.apy.ema7d / 1e3)}]);
-            suppliedAssets.push(
-                tokenPriceToAssetToken(
-                    item.tokenCollateralTokenMint.toString(),
-                    Number(tokenCollateralAmount),
-                    NetworkId.solana,
-                    tokenPrice,
-                )
-            )
-=======
       const unit = position.unit.toNumber() / 1e8;
       const borrowingUnit = position.borrowing_unit.toNumber() / 1e8;
       const borrowingIndex = vault.borrowingIndex / 1e12;
@@ -107,7 +64,6 @@
           apr: apyToApr(apy),
         },
       ]);
->>>>>>> 9374943a
 
       element.addSuppliedAsset({
         address: vault.nativeCollateralTokenMint.toString(),
@@ -115,28 +71,6 @@
         alreadyShifted: true,
       });
 
-<<<<<<< HEAD
-        elements.push({
-            name: `Leveraged ${symbol}`,
-            type: PortfolioElementType.borrowlend,
-            networkId: NetworkId.solana,
-            platformId,
-            label: 'Leverage',
-            value,
-            data: {
-                borrowedAssets,
-                borrowedValue,
-                borrowedYields,
-                suppliedAssets,
-                suppliedValue,
-                suppliedYields,
-                healthRatio: null,
-                rewardAssets,
-                rewardValue,
-                value,
-            }
-        })
-=======
       const borrowingApy = Number(vault.borrowingApy.ema7d / 1e5);
       element.addBorrowedYield([
         {
@@ -149,7 +83,6 @@
         amount: borrowingAmount,
         alreadyShifted: true,
       });
->>>>>>> 9374943a
     }
   });
 
