--- conflicted
+++ resolved
@@ -3,7 +3,6 @@
 import { Job } from '../../Job';
 import { platform } from './constants';
 
-import leverageAddressesJob from './leverageAddressesJob';
 import leverageFetcher from './leverageFetcher';
 import earnFetcher from './earnFetcher';
 import earnVaultsJob from './earnVaultsJob';
@@ -11,13 +10,9 @@
 import leverageVaultsApiJob from './leverageVaultsApiJob';
 
 export const platforms: Platform[] = [platform];
-<<<<<<< HEAD
-export const jobs: Job[] = [earnVaultsJob, leverageVaultsJob, leverageAddressesJob];
-=======
 export const jobs: Job[] = [
   earnVaultsJob,
   leverageVaultsJob,
   leverageVaultsApiJob,
 ];
->>>>>>> b7fb3561
 export const fetchers: Fetcher[] = [earnFetcher, leverageFetcher];