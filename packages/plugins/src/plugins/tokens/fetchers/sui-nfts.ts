--- conflicted
+++ resolved
@@ -9,17 +9,11 @@
 import { Fetcher, FetcherExecutor } from '../../../Fetcher';
 import { getClientSui } from '../../../utils/clients';
 import { walletNftsPlatform } from '../constants';
-<<<<<<< HEAD
-import { getOwnedObjects } from '../../../utils/sui/getOwnedObjects';
 import {
   NFTContentFields,
+  SuiFrendFields,
   NftDisplayData,
-  SuiFrendFields,
 } from '../../../utils/sui/types/nft';
-=======
-import { ParsedData } from '../../../utils/sui/types';
-import { NftDisplayData, NftStruct } from '../../../utils/sui/structs/nft';
->>>>>>> 445ad134
 import { getKiosksObjects } from '../../../utils/sui/getKioskObjects';
 import { getOwnedObjectsPreloaded } from '../../../utils/sui/getOwnedObjectsPreloaded';
 
