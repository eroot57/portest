--- conflicted
+++ resolved
@@ -10,24 +10,14 @@
 import { Fetcher, FetcherExecutor } from '../../../Fetcher';
 import { getClientSui } from '../../../utils/clients';
 import { walletNftsPlatform } from '../constants';
-<<<<<<< HEAD
-import { obKioskStructType } from '../../../utils/sui/constants';
-import { ParsedData } from '../../../utils/sui/types';
-import { NftDisplayData, NftStruct } from '../../../utils/sui/structs/nft';
-import { KioskStruct } from '../../../utils/sui/structs/kiosk';
-import { getDynamicFieldsSafe } from '../../../utils/sui/getDynamicFieldsSafe';
-import { multiGetObjects } from '../../../utils/sui/multiGetObjects';
-import { getOwnedObjectsPreloaded } from '../../../utils/sui/getOwnedObjectsPreloaded';
-=======
 import { getOwnedObjects } from '../../../utils/sui/getOwnedObjects';
 import { ParsedData } from '../../../utils/sui/types';
 import { NftDisplayData, NftStruct } from '../../../utils/sui/structs/nft';
 import { getKiosksObjects } from '../../../utils/sui/getKioskObjects';
->>>>>>> 9547fa0b
 
 const executor: FetcherExecutor = async (owner: string) => {
   const client = getClientSui();
-  const ownedObjects = await getOwnedObjectsPreloaded(client, owner, {
+  const ownedObjects = await getOwnedObjects(client, owner, {
     options: {
       showDisplay: true,
     },
