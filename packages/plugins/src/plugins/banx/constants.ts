import { PublicKey } from '@solana/web3.js';
import { NetworkId, Platform } from '@sonarwatch/portfolio-core';
import { MemoizedCache } from '../../utils/misc/MemoizedCache';
import { Collection, SplAssetMarket, Vault } from './types';
import { arrayToMap } from '../../utils/misc/arrayToMap';

export const platformId = 'banx';
export const banxMint = 'BANXbTpN8U2cU41FjPxe2Ti37PiT5cCxLUKDQZuJeMMR';
export const platform: Platform = {
  id: platformId,
  name: 'Banx',
  image:
    'https://sonarwatch.github.io/portfolio/assets/images/platforms/banx.webp',
  defiLlamaId: 'banx', // from https://defillama.com/docs/api
  website: 'https://banx.gg/',
  twitter: 'https://twitter.com/banx_gg',
  description:
    'Borrow, Lend, Multiply, Hedge Solana tokens and NFTs with no expiration, no price liquidation.',
  documentation: 'https://docs.banx.gg/',
  discord: 'https://discord.com/invite/banxfromfrakt',
  github: 'https://github.com/frakt-solana',
  tokens: [banxMint],
};

export const banxPid = new PublicKey(
  '4tdmkuY6EStxbS6Y8s5ueznL3VPMSugrvQuDeAHGZhSt'
);
<<<<<<< HEAD
export const banxVaultsPid = new PublicKey(
  'BanxxEcFZPJLKhS59EkwTa8SZez8vDYTiJVN78mGHWDi'
);
export const banxMint = 'BANXbTpN8U2cU41FjPxe2Ti37PiT5cCxLUKDQZuJeMMR';
=======
>>>>>>> b16d2737
export const banxDecimals = 9;
export const banxSolMint = 'BANXyWgPpa519e2MtQF1ecRbKYKKDMXPF1dyBxUq9NQG';

export const banxApiCollectionsUrl =
  'https://api.banx.gg/bonds/preview?getAll=true&marketType=banxSol&isPrivate=false';
export const banxApiMarketsUrl =
  'https://api.banx.gg/spl-assets/undefined?isPrivate=false&marketType=usdc';
export const banxApiVaultsUrl =
  'https://api.banx.gg/vaults/preview?walletPublicKey=&getAll=true&isPrivate=false';

export const nftMarketsCacheKey = `${platformId}-nft-markets`;
export const splMarketsCacheKey = `${platformId}-spl-markets`;
export const vaultsCacheKey = `${platformId}-spl-vaults`;
export const cachePrefix = `${platformId}`;

export const splMarketsMemo = new MemoizedCache<
  SplAssetMarket[],
  Map<string, SplAssetMarket>
>(
  splMarketsCacheKey,
  {
    prefix: cachePrefix,
    networkId: NetworkId.solana,
  },
  (arr) => arrayToMap(arr || [], 'marketPubkey')
);
export const nftMarketsMemo = new MemoizedCache<
  Collection[],
  Map<string, Collection>
>(
  nftMarketsCacheKey,
  {
    prefix: cachePrefix,
    networkId: NetworkId.solana,
  },
  (arr) => arrayToMap(arr || [], 'marketPubkey')
);

export const vaultsMemo = new MemoizedCache<Vault[], Map<string, Vault>>(
  vaultsCacheKey,
  {
    prefix: cachePrefix,
    networkId: NetworkId.solana,
  },
  (arr) => arrayToMap(arr || [], 'vaultPubkey')
);<|MERGE_RESOLUTION|>--- conflicted
+++ resolved
@@ -5,7 +5,11 @@
 import { arrayToMap } from '../../utils/misc/arrayToMap';
 
 export const platformId = 'banx';
+
 export const banxMint = 'BANXbTpN8U2cU41FjPxe2Ti37PiT5cCxLUKDQZuJeMMR';
+export const banxDecimals = 9;
+export const banxSolMint = 'BANXyWgPpa519e2MtQF1ecRbKYKKDMXPF1dyBxUq9NQG';
+
 export const platform: Platform = {
   id: platformId,
   name: 'Banx',
@@ -25,15 +29,9 @@
 export const banxPid = new PublicKey(
   '4tdmkuY6EStxbS6Y8s5ueznL3VPMSugrvQuDeAHGZhSt'
 );
-<<<<<<< HEAD
 export const banxVaultsPid = new PublicKey(
   'BanxxEcFZPJLKhS59EkwTa8SZez8vDYTiJVN78mGHWDi'
 );
-export const banxMint = 'BANXbTpN8U2cU41FjPxe2Ti37PiT5cCxLUKDQZuJeMMR';
-=======
->>>>>>> b16d2737
-export const banxDecimals = 9;
-export const banxSolMint = 'BANXyWgPpa519e2MtQF1ecRbKYKKDMXPF1dyBxUq9NQG';
 
 export const banxApiCollectionsUrl =
   'https://api.banx.gg/bonds/preview?getAll=true&marketType=banxSol&isPrivate=false';
