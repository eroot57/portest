--- conflicted
+++ resolved
@@ -7,13 +7,9 @@
 import { Fetcher, FetcherExecutor } from '../../Fetcher';
 import { distributorPid, driftMint, platform, platformId } from './constants';
 import tokenPriceToAssetToken from '../../utils/misc/tokenPriceToAssetToken';
-<<<<<<< HEAD
-import { claimStart, fetchAirdropAmount } from './helpersAirdrop';
-=======
 import { claimStart, fetchAirdropInfo } from './helpersAirdrop';
 import { deriveClaimStatus } from '../jupiter/helpers';
 import { getClientSolana } from '../../utils/clients';
->>>>>>> 2b567cf7
 
 const claimEnds = 1723831200000;
 const executor: FetcherExecutor = async (owner: string, cache: Cache) => {
