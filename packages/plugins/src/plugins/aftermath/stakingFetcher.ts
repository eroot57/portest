--- conflicted
+++ resolved
@@ -3,11 +3,7 @@
   PortfolioLiquidity,
   formatTokenAddress,
   getUsdValueSum,
-<<<<<<< HEAD
-  PortfolioAsset,
-=======
   parseTypeString,
->>>>>>> a1c20368
 } from '@sonarwatch/portfolio-core';
 import BigNumber from 'bignumber.js';
 import { Cache } from '../../Cache';
