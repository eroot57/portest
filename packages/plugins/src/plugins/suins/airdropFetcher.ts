import { NetworkId } from '@sonarwatch/portfolio-core';
import BigNumber from 'bignumber.js';
import {
  AirdropFetcher,
  AirdropFetcherExecutor,
  airdropFetcherToFetcher,
  getAirdropRaw,
} from '../../AirdropFetcher';
import { airdropStatics, nsDecimals, nsMint, platform } from './constants';
import { getClientSui } from '../../utils/clients';
import { AirdropWrapperNFT } from '../../utils/sui/types';
<<<<<<< HEAD
import { getOwnedObjectsPreloaded } from '../../utils/sui/getOwnedObjectsPreloaded';
=======
import { NsAirdropClaimed } from './types';
>>>>>>> 9547fa0b

const deepFactor = new BigNumber(10 ** nsDecimals);

const executor: AirdropFetcherExecutor = async (owner: string) => {
  const client = getClientSui();
<<<<<<< HEAD
  const nfts = await getOwnedObjectsPreloaded<AirdropWrapperNFT>(
    client,
    owner,
    {
=======
  const [nfts, claimed] = await Promise.all([
    getOwnedObjects<AirdropWrapperNFT>(client, owner, {
>>>>>>> 9547fa0b
      filter: {
        StructType:
          '0x220bca2187856d09aae578e2782b2b484049a32c755d20352e01236ba5368b63::distribution::NSWrapper',
      },
<<<<<<< HEAD
    }
  );
=======
    }),
    getOwnedObjects<NsAirdropClaimed>(client, owner, {
      filter: {
        StructType:
          '0x3ca2fdfc90c262f5a7323cdf10f4a8960a2640a18abc0c8405b15ad7186be8f0::distribution::NSAirdrop',
      },
    }),
  ]);
>>>>>>> 9547fa0b

  let amount = 0;

  if (nfts) {
    const amounts = nfts.map((nft) => {
      if (nft.data?.content?.fields) {
        return BigNumber(nft.data.content.fields.balance)
          .dividedBy(deepFactor)
          .toNumber();
      }
      return 0;
    });
    amount = amounts.reduce((am, curr) => curr + am, 0);
  }

  let claimedAmount = 0;
  if (claimed) {
    const amounts = claimed.map((nft) => {
      if (nft.data?.content?.fields) {
        return BigNumber(nft.data.content.fields.amount);
      }
      return BigNumber(0);
    });
    claimedAmount = amounts
      .reduce((am, curr) => curr.plus(am), new BigNumber(0))
      .dividedBy(deepFactor)
      .toNumber();
  }

  return getAirdropRaw({
    statics: airdropStatics,
    items: [
      {
        amount: amount ?? claimedAmount,
        isClaimed: !!claimedAmount,
        label: 'NS',
        address: nsMint,
      },
    ],
  });
};

export const airdropFetcher: AirdropFetcher = {
  id: airdropStatics.id,
  networkId: NetworkId.sui,
  executor,
};

export const fetcher = airdropFetcherToFetcher(
  airdropFetcher,
  platform.id,
  'ns-airdrop',
  airdropStatics.claimEnd
);<|MERGE_RESOLUTION|>--- conflicted
+++ resolved
@@ -8,34 +8,20 @@
 } from '../../AirdropFetcher';
 import { airdropStatics, nsDecimals, nsMint, platform } from './constants';
 import { getClientSui } from '../../utils/clients';
+import { getOwnedObjects } from '../../utils/sui/getOwnedObjects';
 import { AirdropWrapperNFT } from '../../utils/sui/types';
-<<<<<<< HEAD
-import { getOwnedObjectsPreloaded } from '../../utils/sui/getOwnedObjectsPreloaded';
-=======
 import { NsAirdropClaimed } from './types';
->>>>>>> 9547fa0b
 
 const deepFactor = new BigNumber(10 ** nsDecimals);
 
 const executor: AirdropFetcherExecutor = async (owner: string) => {
   const client = getClientSui();
-<<<<<<< HEAD
-  const nfts = await getOwnedObjectsPreloaded<AirdropWrapperNFT>(
-    client,
-    owner,
-    {
-=======
   const [nfts, claimed] = await Promise.all([
     getOwnedObjects<AirdropWrapperNFT>(client, owner, {
->>>>>>> 9547fa0b
       filter: {
         StructType:
           '0x220bca2187856d09aae578e2782b2b484049a32c755d20352e01236ba5368b63::distribution::NSWrapper',
       },
-<<<<<<< HEAD
-    }
-  );
-=======
     }),
     getOwnedObjects<NsAirdropClaimed>(client, owner, {
       filter: {
@@ -44,7 +30,6 @@
       },
     }),
   ]);
->>>>>>> 9547fa0b
 
   let amount = 0;
 
