--- conflicted
+++ resolved
@@ -28,12 +28,7 @@
 import tokenPriceToAssetToken from '../../utils/misc/tokenPriceToAssetToken';
 import runInBatch from '../../utils/misc/runInBatch';
 import { AUTOMATION_PUBLIC_KEY } from '../flexlend/constants';
-<<<<<<< HEAD
-import { getPythPrice } from '../../utils/solana/pyth/helpers';
-=======
 import { parsePriceData } from '../../utils/solana/pyth/helpers';
-import { getDerivedAccount } from '../flexlend/helpers';
->>>>>>> df1e9b7a
 
 const executor: FetcherExecutor = async (owner: string, cache: Cache) => {
   const client = getClientSolana();
